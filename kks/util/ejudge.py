import inspect
import json
from base64 import b64decode
from copy import copy
from dataclasses import asdict, dataclass
from enum import Enum, auto
from functools import wraps
from os import environ
from pathlib import Path
from typing import BinaryIO, Optional, Sequence, Tuple, Union
from urllib.parse import parse_qs, urlencode, urlsplit

import click

from kks import __version__
from kks.errors import EjudgeError, EjudgeUnavailableError, AuthError, APIError
from kks.util.common import deprecated
from kks.util.storage import Config, PickleStorage


"""
This module contains:
- Core ejudge datatypes and enums (AuthData, Links, Lang, Page, RunStatus, ...)
- Request wrappers (API, EjudgeSession)
"""


@deprecated(replacement='AuthData.load_from_config')
def load_auth_data():
    return AuthData.load_from_config()


@deprecated(replacement='AuthData.save_to_config')
def save_auth_data(auth_data, store_password=True):
    return auth_data.save_to_config(store_password=store_password)


def _check_response(resp):
    # will not raise on auth errors (ejudge does not change the status code)
    # TODO handle 414 (Request-URI Too Long) separately
    if not resp.ok:
        raise EjudgeUnavailableError


@dataclass
class AuthData:
    login: str
    password: Optional[str]
    contest_id: int
    judge: bool = False

    @classmethod
    def load_from_config(cls) -> Optional['AuthData']:
        auth = Config().auth
        if auth.login:
            data = auth.asdict()
            data['contest_id'] = data.pop('contest')  # for compatibility with master
            return cls(**data)
        return None

    def save_to_config(self, store_password=True):
        config = Config()
        data = asdict(self)
        data['contest'] = data.pop('contest_id')
        config.auth.update(data)
        if not store_password or self.password is None:
            del config.auth.password
        config.save()


class Lang(Enum):
    def __new__(cls, value, suf):
        obj = object.__new__(cls)
        obj._value_ = value
        obj.suf = suf
        obj._realname = None
        return obj

    @property
    def name(self):
        if self._realname is None:
            self._realname = self._name_.replace('xx', '++').replace('_', '-')
        return self._realname

    # NOTE compiler ids may change
    gcc = 2, '.c'
    gxx = 3, '.cpp'
    python = 13, '.py'
    perl = 14, '.pl'
    ruby = 21, '.rb'
    python3 = 23, '.py'
    make = 25, '.tar'
    gcc_vg = 28, '.c'
    gxx_vg = 29, '.cpp'
    clang = 51, '.c'
    clangxx = 52, '.cpp'
    make_vg = 54, '.tar'
    gcc_32 = 57, '.c'
    clang_32 = 61, '.c'
    clangxx_32 = 62, '.cpp'
    gas_32 = 66, '.S'
    gas = 67, '.S'
    rust = 70, '.rs'
    gas_aarch64 = 101, '.S'
    gas_armv7l = 102, '.S'


class Links:
    """
    Ejudge links.

    All methods accept base_url in "scheme://host[:port]" format.
    Constants are formed using `KKS_CUSTOM_URL` envvar or the default base URL.
    """

    BASE_URL: str
    HOST: str
    CGI_BIN: str
    WEB_CLIENT_ROOT: str
    JUDGE_ROOT: str

    @classmethod
    def host(cls, base_url):
        return urlsplit(base_url).netloc

    @classmethod
    def cgi_bin(cls, base_url):
        return f'{base_url}/cgi-bin'

    @classmethod
    def web_client_root(cls, base_url):
        return f'{cls.cgi_bin(base_url)}/new-client'

    @classmethod
    def judge_root(cls, base_url):
        return f'{cls.cgi_bin(base_url)}/new-judge'

    @classmethod
    def contest_root(cls, base_url=None, *, judge=False):
        if base_url is None:
            base_url = cls.BASE_URL
        if judge:
            return cls.judge_root(base_url)
        return cls.web_client_root(base_url)

    @classmethod
    def contest_login(cls, auth_data, base_url=None, *, include_creds=False):
        root = cls.contest_root(base_url, judge=auth_data.judge)
        params = cls._login_params(auth_data)
        if include_creds and auth_data.login is not None and auth_data.password is not None:
            params.update({'login': auth_data.login, 'password': auth_data.password})
        return f'{root}?{urlencode(params)}'

    @classmethod
    def _get_base_url(cls):
        url = environ.get('KKS_CUSTOM_URL')
        if url is None:
            return 'https://caos.myltsev.ru'
        # Remove path and/or trailing slash(es) from envvar
        return urlsplit(url)._replace(path='', query='', fragment='').geturl()

    @classmethod
    def _init_constants(cls):
        cls.BASE_URL = cls._get_base_url()
        for name in cls.__annotations__.keys():
            if name != 'BASE_URL':
                link_generator = getattr(cls, name.lower())
                setattr(cls, name, link_generator(cls.BASE_URL))

    @classmethod
    def _login_params(cls, auth_data):
        params = {'contest_id': auth_data.contest_id}
        if auth_data.judge:
            params.update({'role': 5})
        return params


Links._init_constants()


class Page(Enum):
    # Values of NEW_SRV_ACTION_* in include/ejudge/new_server_proto.h
    MAIN_PAGE = 2
    VIEW_SOURCE = 36
    SEND_COMMENT = 64
    SET_RUN_STATUS = 67

    REJUDGE_DISPLAYED_CONFIRM = 70
    # No links from other pages. Legacy endpoints, replaced by EDIT_RUN?
    # there are more CHANGE_* actions (user/problem/flags...)
    CHANGE_RUN_PROB_ID = 77
    CHANGE_RUN_LANGUAGE = 79
    CHANGE_RUN_SCORE = 88  # Changes score in VIEW_SOURCE, but not in standings or main page
    CHANGE_RUN_SCORE_ADJ = 89
    REJUDGE_PROBLEM_CONFIRM = 95

    DOWNLOAD_SOURCE = 91
    USER_STANDINGS = 94
    # Bulk rejudge requires some capability from MASTER_SET (REJUDGE_RUN?). TODO check
    REJUDGE_DISPLAYED = 102
    REJUDGE_PROBLEM = 104  # Not implemented (yet?)
    SUMMARY = 137
    SUBMISSIONS = 140
    SUBMIT_CLAR = 141
    CLARS = 142
    SETTINGS = 143
    DOWNLOAD_ARCHIVE_FORM = 148
    DOWNLOAD_ARCHIVE = 149
    IGNORE_WITH_COMMENT = 233
    OK_WITH_COMMENT = 237
    REJECT_WITH_COMMENT = 238
    SUMMON_WITH_COMMENT = 239
    EDIT_RUN_FORM = 267  # Shows the form with run details. Requires EDIT_RUN capability.
    EDIT_RUN = 268  # Actual "edit" action.
    USERS_AJAX = 278


class RunStatus(Enum):
    """Numerical run status. Returned by "run-status-json" API method and used by privileged methods."""

    def __new__(cls, value, description=None):
        obj = object.__new__(cls)
        obj._value_ = value
        obj._description = description
        return obj

    @property
    def description(self):
        if self._description is not None:
            return self._description
        return self._name_.replace('_', ' ').capitalize()

    # from github.com/blackav/ejudge-fuse and ejudge source
    COMPILING = 98
    COMPILED = 97
    RUNNING = 96

    # this group is also used in test results
    OK = 0, 'OK'
    CE = 1, 'Compilation error'
    RE = 2, 'Runtime error'
    TL = 3, 'Time limit exceeded'
    PE = 4, 'Presentation error'
    WA = 5, 'Wrong answer'
    ML = 12, 'Memory limit exceeded'
    WT = 15, 'Wall time-limit exceeded'

    CHECK_FAILED = 6
    PARTIAL = 7, 'Partial solution'
    ACCEPTED = 8, 'Accepted for testing'
    IGNORED = 9
    DISQUALIFIED = 10
    PENDING = 11, 'Pending check'
    SEC_ERR = 13, 'Security violation'
    STYLE_ERR = 14, 'Coding style violation'
    PENDING_REVIEW = 16
    REJECTED = 17
    SKIPPED = 18  # also used for tests
    SYNC_ERR = 19, 'Synchronization error'
    SUMMONED = 23, 'Summoned for defence'

    FULL_REJUDGE = 95  # ?
    REJUDGE = 99
    NO_CHANGE = 100  # NOP? Seen only in status-edit window in judge interface

    # There are more, but only these were seen on caos server


class ExtendedRunStatus:
    """Wrapper class for responses from "run-status-json" method"""

    def __init__(self, run_status: dict):
        self.status = RunStatus(run_status['run']['status'])

        self.tests = run_status.get('testing_report', {}).get('tests', [])

        self.compiler_output = 'Compiler output is not available'
        if 'compiler_output' in run_status and 'content' in run_status['compiler_output']:
            data = run_status['compiler_output']['content'].get('data', '')
            try:
                self.compiler_output = b64decode(data).decode()
            except Exception:
                self.compiler_output = 'Cannot decode compiler output: {data}'

    def is_testing(self):
        return self.status in [
            RunStatus.REJUDGE,
            RunStatus.FULL_REJUDGE,
            RunStatus.COMPILING,
            RunStatus.COMPILED,
            RunStatus.RUNNING,
        ]

    def __str__(self):
        return self.status.description

    def with_tests(self, failed_only=False):
        if not self.tests:
            return str(self)

        def test_descr(test):
            return f"{test['num']} - {RunStatus(test['status']).description}"

        if failed_only:
            test_results = '\n'.join(
                test_descr(test)
                for test in self.tests if RunStatus(test['status']) not in [RunStatus.OK, RunStatus.SKIPPED]
            )
        else:
            test_results = '\n'.join(map(test_descr, self.tests))
        return f'{self}\n{test_results}'

    def with_compiler_output(self):
        return f'{self}\n\nCompiler output:\n{self.compiler_output}'


class Sids:
    def __init__(self, sid, ejsid):
        self.sid = sid
        self.ejsid = ejsid

    @classmethod
    def from_dict(cls, data):
        return cls(data['SID'], data['EJSID'])

    def as_dict(self):
        return {'SID': self.sid, 'EJSID': self.ejsid}


class API:
    """Ejudge API wrapper. Not thread-safe."""

    class _Http(Enum):
        GET = auto()
        POST = auto()

    class _MethodGroup(Enum):
        CLIENT = auto()
        REGISTER = auto()

    class _Sids(Enum):
        FROM_SELF = auto()
        FROM_ARG = auto()
        NONE = auto()  # Don't use sids.

    def __init__(self, sids=None, base_url=Links.BASE_URL, judge=False):
        import requests

        self._sids = sids
        self._judge = judge

        self._base_url = base_url
        self._urls = {
            API._MethodGroup.REGISTER: Links.cgi_bin(base_url) + '/register',
            API._MethodGroup.CLIENT: Links.contest_root(base_url, judge=judge),
        }

        self._http = requests.Session()
        self._http.headers = {'User-Agent': f'kokos/{__version__}'}

        # For @_api_method's
        self._params = {}
        self._data = {}
        self._files = {}

    def _request(self, method, url, need_json, **kwargs):
        resp = method(url, **kwargs)
        resp.encoding = 'utf-8'  # ejudge doesn't set encoding header
        _check_response(resp)
        try:
            # all methods return errors in json
            data = json.loads(resp.content)
        except ValueError as e:
            if not need_json:
                return resp.content
            raise APIError(
                f'Invalid response. resp={resp.content}, err={e}', APIError.INVALID_RESPONSE
            )

        # if a submission is a valid JSON file, then api.download_run will fail
        if not need_json or not data['ok']:
            err = data.get('error', {})
            raise APIError(err.get('message', 'Unknown error'), err.get('num', APIError.UNKNOWN))
        return data['result']

    def _api_method(
            http_method: _Http,
            method_group: _MethodGroup,
            action: str,
            *,
            sids: _Sids = _Sids.FROM_SELF,
            need_json: bool = True,
            files: Sequence[str] = (),
            ignore: Sequence[str] = (),
    ):
        """Wrapper for API methods.

        Args:
            http_method: GET/POST.
            method_group: Determines URL for the request.
            action: Action name, passed in 'action' parameter of URL.
            sids: Which sids to use for auth:
            need_json: Whether to parse the response or not. Errors are always parsed.
            files: Names of args which will be passed as files to requests.post.
                Must be used only for POST methods.
                Must not intersect with `ignore` or contain 'sids'.
            ignore: Names of args which shouldn't be added to _params or _data.
                Must not intersect with `files` or contain 'sids'.

        API methods should be declared like this:
        @_api_method(...)
        def method_name(self, ...):
            ...  # Change _params, _data and _files, if needed.

        For GET methods, all args are passed in params.
        For POST methods, all args are passed in request body.
        You can (but probably shouldn't) move some args from params (self._params)
        to body (self._data), or vice versa, for POST requests.
        """

        def decorator(method):

            @wraps(method)
            def wrapper(*args, **kwargs):
                # Get actual args for method call.
                self: API = args[0]
                bound_arguments = inspect.signature(method).bind(*args, **kwargs)
                bound_arguments.apply_defaults()
                method_args = bound_arguments.arguments
                original_args = method_args.copy()
                method_args.pop('self')

                self._files.clear()
                for name in files:
                    self._files[name] = method_args.pop(name)
                for name in ignore:
                    method_args.pop(name)

                data = {'action': action, 'json': 1}  # need json reply where it's supported.
                req_sids = None
                if sids is API._Sids.FROM_SELF:
                    req_sids = self._sids
                elif sids is API._Sids.FROM_ARG:
                    req_sids = method_args.pop('sids')
                if req_sids is not None:
                    data.update(req_sids.as_dict())
                data.update(method_args)

                if http_method is API._Http.GET:
                    self._params = data
                    # _data shouldn't be used
                elif http_method is API._Http.POST:
                    self._params.clear()  # method may modify _params.
                    self._data = data
                else:
                    assert False

                # Modify _params/_data/_files if needed.
                method(**original_args)

                url = self._urls[method_group]
                if http_method is API._Http.GET:
                    return self._request(self._http.get, url, need_json, params=self._params)
                elif http_method is API._Http.POST:
                    return self._request(
                        self._http.post, url, need_json,
                        params=self._params, data=self._data, files=self._files
                    )
                else:
                    assert False

            return wrapper

        return decorator

    @_api_method(_Http.POST, _MethodGroup.REGISTER, 'login-json', sids=_Sids.NONE, ignore=['judge'])
    def login(self, login: str, password: str, judge=False):
        """get sids for enter_contest method"""
        # NOTE overwrites self._judge and client url even if login fails.
        # Use generators like in pytest fixtures? preprocess -> yield -> postprocess
        self._judge = judge
        self._urls[API._MethodGroup.CLIENT] = Links.contest_root(self._base_url, judge=judge)

    @_api_method(_Http.POST, _MethodGroup.REGISTER, 'enter-contest-json', sids=_Sids.FROM_ARG)
    def enter_contest(self, sids: Sids, contest_id: int):
        pass

    @_api_method(_Http.GET, _MethodGroup.CLIENT, 'contest-status-json')
    def contest_status(self):
        pass

    @_api_method(_Http.GET, _MethodGroup.CLIENT, 'problem-status-json')
    def problem_status(self, problem: int):
        pass

    @_api_method(_Http.GET, _MethodGroup.CLIENT, 'problem-statement-json', need_json=False)
    def problem_statement(self, problem: int):
        pass

    @_api_method(_Http.GET, _MethodGroup.CLIENT, 'list-runs-json')
    def list_runs(self, prob_id: Optional[int] = None):
        # newest runs go first
        # If prob_id is None, then all runs are returned (useful for sync?)
        pass

    @_api_method(_Http.GET, _MethodGroup.CLIENT, 'run-status-json')
    def run_status(self, run_id: int):
        pass

    @_api_method(_Http.GET, _MethodGroup.CLIENT, 'download-run', need_json=False)
    def download_run(self, run_id: int):
        pass

    @_api_method(_Http.GET, _MethodGroup.CLIENT, 'run-messages-json')
    def run_messages(self, run_id: int):
        pass

    # run-test-json - test results? unknown params

    @_api_method(_Http.POST, _MethodGroup.CLIENT, 'submit-run', files=['file'], ignore=['lang'])
    def submit(
            self,
            prob_id: int,
            file: Union[Path, Tuple[str, BinaryIO]],
            lang: Union[Lang, int, None],
    ):
        # NOTE if lang is not None, this method may possibly break on output-only problems
        #      (see sm01-3 from 2020-2021)
        if isinstance(lang, Lang):
            self._data['lang_id'] = lang.value
        elif isinstance(lang, int):
            self._data['lang_id'] = lang
        # None will be ignored by requests
        if isinstance(file, Path):
            self._files['file'] = (file.name, open(file, 'rb'))

    def auth(self, creds: AuthData):
        """get new sids"""
        # NOTE is 1step auth possible?
        top_level_sids = Sids.from_dict(self.login(creds.login, creds.password, creds.judge))
        self._sids = Sids.from_dict(self.enter_contest(top_level_sids, creds.contest_id))


# TODO add params to Page members? PAGE_NAME = (page_id, avail_for_regular_users, avail_for_judges)
_judge_pages = [
    Page.MAIN_PAGE,
    # Page.USER_STANDINGS,  # standings format for judges is different
    Page.VIEW_SOURCE,
    Page.DOWNLOAD_SOURCE,
    Page.SET_RUN_STATUS,
    Page.USERS_AJAX,
    Page.SEND_COMMENT,
    Page.IGNORE_WITH_COMMENT,
    Page.OK_WITH_COMMENT,
    Page.REJECT_WITH_COMMENT,
    Page.SUMMON_WITH_COMMENT,
    Page.CHANGE_RUN_PROB_ID,
    Page.CHANGE_RUN_LANGUAGE,
    Page.CHANGE_RUN_SCORE,
    Page.CHANGE_RUN_SCORE_ADJ,
    Page.EDIT_RUN,
    Page.EDIT_RUN_FORM,
    Page.REJUDGE_DISPLAYED_CONFIRM,
    Page.REJUDGE_PROBLEM_CONFIRM,
    Page.REJUDGE_DISPLAYED,
    Page.REJUDGE_PROBLEM,
    Page.DOWNLOAD_ARCHIVE,
    Page.DOWNLOAD_ARCHIVE_FORM,
]


class EjudgeSession:

    @dataclass(frozen=True)
    class _SessionKey:
        base_url: str
        contest_id: int
        login: str

        @classmethod
        def create(cls, base_url: str, auth_data: AuthData):
            return cls(base_url, auth_data.contest_id, auth_data.login)

    def __init__(
            self, *,
            auth: bool = True,
            auth_data: Optional[AuthData] = None,
            base_url: str = Links.BASE_URL,
            storage_path: str = 'sessions',
    ):
        """
        Args:
            auth: if True and stored auth state is not found, call auth() after initialization.
            auth_data: Optional auth data. If not provided, auth data will be loaded from config.
                The session stores a copy of auth data,
                i.e. changes made to the original auth_data don't propagate to the session.
            base_url: Ejudge URL in "scheme://host[:port]" format.
            storage_path: path to storage file for auth state.
                Path should be relative to kks config dir or absolute.
        """
        import requests
        self._http = requests.Session()

        if auth_data is not None:
            self._auth_data = copy(auth_data)
        else:
            self._auth_data = AuthData.load_from_config()  # Can be None
        self._sids = Sids(None, None)

        self._base_url = base_url
        self._update_contest_root()

        self._storage = PickleStorage(storage_path, compress=True)
        self._load_auth_state()

        if self._sids.sid and self._sids.ejsid:
            self._http.cookies.set('EJSID', self._sids.ejsid, domain=urlsplit(self._base_url).netloc)
        elif auth:
            self._auth()

    def auth(self, auth_data: Optional[AuthData] = None):
        """
        Args:
            auth_data: If present, its copy will be used to replace the session's AuthData.
        """
        self._auth(auth_data, internal=False)

    def _auth(self, auth_data: Optional[AuthData] = None, internal: bool = True):
        if internal:
            click.secho(
                'Ejudge session is missing or invalid, trying to auth with saved data',
                fg='yellow', err=True
            )

        if auth_data is not None:
            self._auth_data = copy(auth_data)
        if self._auth_data is None:
            raise AuthError(
                'Auth data is not found, please use "kks auth" to log in', fg='yellow'
            )

        if self._auth_data.password is None:
            # TODO Better prompt for session.auth(auth_data)?
            self._auth_data.password = click.prompt('Password', hide_input=True)

        import requests

        self._http.cookies.clear()
        url = Links.contest_login(self._auth_data, self._base_url)
        page = self._http.post(url, data={
            'login': self._auth_data.login,
            'password': self._auth_data.password,
        })

        if page.status_code != requests.codes.ok:
            raise AuthError(f'Failed to authenticate (status code {page.status_code})')

        if 'Invalid contest' in page.text or 'invalid contest_id' in page.text:
            raise AuthError(f'Invalid contest (contest id {self._auth_data.contest_id})')

        if 'Permission denied' in page.text:
            raise AuthError('Permission denied (invalid username, password or contest id)')

        self._update_sids(page.url)
<<<<<<< HEAD
        self.judge = auth_data.judge
        self._update_contest_root()
=======
>>>>>>> 76237bbd
        self._store_auth_state()

    def api(self):
        """
        Create an API wrapper with (EJ)SID from this session
        If cookies are outdated, api requests will raise an APIError
        If api is used before any session requests are performed,
        use EjudgeSession.with_auth for the first request/
        Example:
        >>> api = session.api()
        >>> problem = session.with_auth(api.problem_status, 123)
        >>> ...
        >>> info = api.contest_status()  # cookies are up to date
        """
<<<<<<< HEAD
        return API(self.sids, base_url=self._base_url, judge=self.judge)
=======
        return API(self._sids, base_url=self._base_url)
>>>>>>> 76237bbd

    def with_auth(self, api_method, *args, **kwargs):
        """Calls the API method, updates auth data if needed.

        Args:
            api_method: A method of an API object
                that was returned from `self.api()`.
                If any other API object is used, results are undefined.
        """
        try:
            return api_method(*args, **kwargs)
        except APIError as e:
            if e.code == APIError.INVALID_SESSION:
                self._auth()
                return api_method(*args, **kwargs)
            raise e

    @staticmethod
    def needs_auth(url):
        return 'SID' in parse_qs(urlsplit(url).query)

    def _update_sids(self, url):
        self._sids.sid = parse_qs(urlsplit(url).query)['SID'][0]
        self._sids.ejsid = self._http.cookies['EJSID']

    def _store_auth_state(self):
        assert self._auth_data is not None
        key = self._SessionKey.create(self._base_url, self._auth_data)
        with self._storage.load() as storage:
<<<<<<< HEAD
            storage.set('sids', self.sids)
            storage.set('judge', self.judge)
=======
            storage.set(key, self._sids)
>>>>>>> 76237bbd

    def _load_auth_state(self):
        if self._auth_data is None:
            return
        key = self._SessionKey.create(self._base_url, self._auth_data)
        with self._storage.load() as storage:
<<<<<<< HEAD
            self.sids = storage.get('sids') or Sids(None, None)
            self.judge = storage.get('judge', False)
        self._update_contest_root()

    def _update_contest_root(self):
        # Cache the url to avoid rebuilding it for each request
        self._contest_root = Links.contest_root(self._base_url, judge=self.judge)

    def _check_page_access(self, page_id: Page):
        if self.judge:
            if page_id not in _judge_pages:
                raise EjudgeError('Page is not available for judges')
        else:
            pass
=======
            cached_sids = storage.get(key)
        if cached_sids is not None:
            self._sids = cached_sids

    def _update_contest_root(self):
        # Cache the url to avoid rebuilding it for each request
        self._contest_root = Links.contest_root(self._base_url)
>>>>>>> 76237bbd

    def _request(self, method, url, *args, **kwargs):
        # NOTE params should only be passed as a keyword argument
        params = kwargs.get('params', {}).copy()
        # If SID is included in the url, remove it to avoid conflict with session's SID in params
        parts = urlsplit(url)
        query = parse_qs(parts.query)
        if 'SID' in query:
            query.pop('SID')
            url = parts._replace(query=urlencode(query, doseq=True)).geturl()
        params['SID'] = self._sids.sid
        page_id: Optional[Page] = kwargs.pop('page_id', None)
        if page_id is not None:
            params['action'] = page_id.value
        kwargs['params'] = params

        response = method(url, *args, **kwargs)
        _check_response(response)
        # the requested page may contain binary data (e.g. problem attachments)
        if b'Invalid session' in response.content:
            self._auth()
            params['SID'] = self._sids.sid
            response = method(url, *args, **kwargs)
        return response

    def get(self, url, *args, **kwargs):
        if args:
            kwargs['params'] = args[0]
            args = args[1:]
        return self._request(self._http.get, url, *args, **kwargs)

    def post(self, url, *args, **kwargs):
        return self._request(self._http.post, url, *args, **kwargs)

    def get_page(self, page_id: Page, *args, **kwargs):
        self._check_page_access(page_id)
        return self.get(self._contest_root, *args, page_id=page_id, **kwargs)

    def post_page(self, page_id: Page, *args, **kwargs):
        self._check_page_access(page_id)
        return self.post(self._contest_root, *args, page_id=page_id, **kwargs)<|MERGE_RESOLUTION|>--- conflicted
+++ resolved
@@ -586,7 +586,7 @@
             auth: bool = True,
             auth_data: Optional[AuthData] = None,
             base_url: str = Links.BASE_URL,
-            storage_path: str = 'sessions',
+            storage_path: str = 'sessions-judge',
     ):
         """
         Args:
@@ -662,11 +662,7 @@
             raise AuthError('Permission denied (invalid username, password or contest id)')
 
         self._update_sids(page.url)
-<<<<<<< HEAD
-        self.judge = auth_data.judge
         self._update_contest_root()
-=======
->>>>>>> 76237bbd
         self._store_auth_state()
 
     def api(self):
@@ -681,11 +677,9 @@
         >>> ...
         >>> info = api.contest_status()  # cookies are up to date
         """
-<<<<<<< HEAD
-        return API(self.sids, base_url=self._base_url, judge=self.judge)
-=======
+        if self.judge:
+            return API(self.sids, base_url=self._base_url)  # !!
         return API(self._sids, base_url=self._base_url)
->>>>>>> 76237bbd
 
     def with_auth(self, api_method, *args, **kwargs):
         """Calls the API method, updates auth data if needed.
@@ -707,6 +701,10 @@
     def needs_auth(url):
         return 'SID' in parse_qs(urlsplit(url).query)
 
+    @property
+    def judge(self):
+        return self._auth_data.judge
+
     def _update_sids(self, url):
         self._sids.sid = parse_qs(urlsplit(url).query)['SID'][0]
         self._sids.ejsid = self._http.cookies['EJSID']
@@ -715,26 +713,16 @@
         assert self._auth_data is not None
         key = self._SessionKey.create(self._base_url, self._auth_data)
         with self._storage.load() as storage:
-<<<<<<< HEAD
-            storage.set('sids', self.sids)
-            storage.set('judge', self.judge)
-=======
             storage.set(key, self._sids)
->>>>>>> 76237bbd
 
     def _load_auth_state(self):
         if self._auth_data is None:
             return
         key = self._SessionKey.create(self._base_url, self._auth_data)
         with self._storage.load() as storage:
-<<<<<<< HEAD
-            self.sids = storage.get('sids') or Sids(None, None)
-            self.judge = storage.get('judge', False)
-        self._update_contest_root()
-
-    def _update_contest_root(self):
-        # Cache the url to avoid rebuilding it for each request
-        self._contest_root = Links.contest_root(self._base_url, judge=self.judge)
+            cached_sids = storage.get(key)
+        if cached_sids is not None:
+            self._sids = cached_sids
 
     def _check_page_access(self, page_id: Page):
         if self.judge:
@@ -742,15 +730,10 @@
                 raise EjudgeError('Page is not available for judges')
         else:
             pass
-=======
-            cached_sids = storage.get(key)
-        if cached_sids is not None:
-            self._sids = cached_sids
 
     def _update_contest_root(self):
         # Cache the url to avoid rebuilding it for each request
-        self._contest_root = Links.contest_root(self._base_url)
->>>>>>> 76237bbd
+        self._contest_root = Links.contest_root(self._base_url, judge=self.judge)
 
     def _request(self, method, url, *args, **kwargs):
         # NOTE params should only be passed as a keyword argument
