import re
from copy import copy
from dataclasses import dataclass, field, fields
from datetime import datetime, timedelta, timezone
from enum import Enum
from functools import wraps
from itertools import groupby
from typing import Optional
from urllib.parse import parse_qs, urlencode, urlsplit

# import requests  # we use lazy imports to improve load time for local commands
# from bs4 import BeautifulSoup
# from bs4.element import NavigableString
import click
from tqdm import tqdm

from kks.errors import APIError, EjudgeError, ParseError
from kks.util.h2t import HTML2Text
from kks.util.storage import Cache, PickleStorage


CONTEST_ID_BY_GROUP = {}
CONTEST_ID_BY_GROUP.update({
    f'19{group}': 130 + group for group in range(1, 12)
})
CONTEST_ID_BY_GROUP.update({
    f'20{group}': int(f'20{group}') for group in range(1, 11)
})
CONTEST_ID_BY_GROUP['free'] = 2021

GROUP_ID_BY_CONTEST = {
    contest_id: group_id for group_id, contest_id in CONTEST_ID_BY_GROUP.items()
}


PROBLEM_INFO_VERSION = 3
TIME_FORMAT = '%Y/%m/%d %H:%M:%S'
MSK_TZ = timezone(timedelta(hours=3))


class Links:
    HOST = 'caos.myltsev.ru'
    CGI_BIN = f'https://{HOST}/cgi-bin'
    WEB_CLIENT_ROOT = f'{CGI_BIN}/new-client'
    JUDGE_ROOT = f'{CGI_BIN}/new-judge'


class Page(Enum):
    # Values of NEW_SRV_ACTION_* in include/ejudge/new_server_proto.h
    MAIN_PAGE = 2
    VIEW_SOURCE = 36
    SEND_COMMENT = 64
    SET_RUN_STATUS = 67

    # No links from other pages. Legacy endpoints, replaced by EDIT_RUN?
    # there are more CHANGE_* actions (user/problem/flags...)
    CHANGE_RUN_LANGUAGE = 79
    CHANGE_RUN_SCORE = 88  # Changes score in VIEW_SOURCE, but not in standings or main page
    CHANGE_RUN_SCORE_ADJ = 89

    DOWNLOAD_SOURCE = 91
    USER_STANDINGS = 94
    SUMMARY = 137
    SUBMISSIONS = 140
    SUBMIT_CLAR = 141
    CLARS = 142
    SETTINGS = 143
    IGNORE_WITH_COMMENT = 233
    OK_WITH_COMMENT = 237
    REJECT_WITH_COMMENT = 238
    SUMMON_WITH_COMMENT = 239
    EDIT_RUN_PAGE = 267  # Shows the form with run details. Rrquires EDIT_RUN capability.
    EDIT_RUN = 268  # Actual "edit" action.
    USERS_AJAX = 278


class ClarFilter(Enum):
    ALL = 1
    UNANSWERED = 2
    ALL_WITH_COMMENTS = 3
    TO_ALL = 4


class Status:
    OK = 'OK'
    OK_AUTO = 'OK (auto)'  # only in summary
    REVIEW = 'Pending review'
    CHECK = 'Pending check'
    TESTING = 'Accepted for testing'
    REJECTED = 'Rejected'
    IGNORED = 'Ignored'
    PARTIAL = 'Partial solution'
    NOT_SUBMITTED = 'Not submitted'


<<<<<<< HEAD
@dataclass
=======
class Lang(Enum):
    def __new__(cls, value, suf, realname=None):
        obj = object.__new__(cls)
        obj._value_ = value
        obj.realname = realname
        obj.suf = suf
        return obj

    @property
    def name(self):
        if self.realname is not None:
            return self.realname
        return self._name_

    # NOTE compiler ids may change
    gcc = (2, '.c')
    gxx = (3, '.cpp', 'g++')
    python = (13, '.py')
    perl = (14, '.pl')
    ruby = (21, '.rb')
    python3 = (23, '.py')
    make = (25, '.tar')
    gcc_vg = (28, '.c', 'gcc-vg')
    gxx_vg = (29, '.cpp', 'g++-vg')
    clang = (51, '.c')
    clangxx = (52, '.cpp', 'clang++')
    make_vg = (54, '.tar', 'make-vg')
    gcc_32 = (57, '.c', 'gcc-32')
    clang_32 = (61, '.c', 'clang-32')
    clangxx_32 = (61, '.cpp', 'clang++-32')
    gas_32 = (66, '.S', 'gas-32')
    gas = (67, '.S')
    rust = (70, '.rs')
    gas_aarch64 = (101, '.S', 'gas-aarch64')
    gas_armv7l = (102, '.S', 'gas-armv7l')


>>>>>>> 1605d282
class AuthData:
    login: str
    password: Optional[str]
    contest_id: int
    judge: bool


class BaseProblem:
    def __init__(self, short_name, href):
        self.short_name = short_name
        self.href = href

    def contest(self):
        return extract_contest_name(self.short_name)

    def extract_id(self):
        # TODO store id and generate URL dynamically?
        return parse_qs(urlsplit(self.href).query)['prob_id'][0]


class SummaryProblem(BaseProblem):
    def __init__(self, short_name, name, href, status, tests_passed, score):
        super().__init__(short_name, href)
        self.name = name
        self.status = status
        self.tests_passed = tests_passed
        self.score = score


class Problem(SummaryProblem):
    def color(self):
        return 'green' if self.status in [Status.OK, Status.OK_AUTO] \
            else 'green' if self.status == Status.REVIEW \
            else 'white' if self.status == Status.NOT_SUBMITTED \
            else 'bright_yellow' if self.status == Status.CHECK \
            else 'bright_yellow' if self.status == Status.TESTING \
            else 'red'

    def bold(self):
        return self.status in [Status.OK, Status.OK_AUTO]

    def get_full(self, session):
        return FullProblem.load(self, session)


class ProblemWithDeadline:
    def __init__(self, problem, contest):
        self._problem = problem
        self._contest = contest

    def deadline_color(self):
        return self._contest.deadline_color()

    def deadline_string(self):
        if self._contest.past_deadline():
            return 'Past deadline'
        return self._contest.deadlines.to_str(self._contest.active_deadline())

    def __getattr__(self, name):
        if name in ['deadlines', 'past_deadline', 'deadline_is_close', 'active_deadline']:
            return getattr(self._contest, name)
        return getattr(self._problem, name)


class CacheKeys:
    problem_links = 'problem_links'
    full_scores = 'full'
    run_penalties = 'run'
    server_tz = 'server_tz'

    @staticmethod
    def penalty(contest):
        return f'p_{contest}'

    @staticmethod
    def deadline(contest):
        return f'dl_{contest}'


def _skip_field(parser=None):
    meta = {'skip': True}
    if parser is not None:
        meta['parser'] = parser
    return field(init=False, repr=False, compare=False, metadata=meta)


def _parse_field(parser):
    return field(metadata={'parser': parser})


class _FieldParsers:
    def parse_optional_datetime(value: Optional[str]):
        # NOTE timezone is not set
        if value is None or not value.strip():
            # Cleared/deleted submissions (judge only), empty "Login date" for users, etc.
            return None
        return datetime.strptime(value, TIME_FORMAT)

    def parse_bad_encoding(value: Optional[str]):
        if not value:
            return value
        # Weird byte-wise unicode escaping in JSON.
        # Used by ejudge: 'ы' -> '"\\xd1\\x8b"'
        # json.dumps: 'ы' -> '"\\u044b"'
        return value.encode('latin-1').decode('utf-8')


class _CellParsers:
    @staticmethod
    def _parse_optional(cell) -> Optional[str]:
        text = cell.text.strip()
        if text and text != 'N/A':
            return text
        return None

    @staticmethod
    def submission_id(cell):
        return int(cell.text.rstrip('#@'))

    @staticmethod
    def submission_time(cell):
        return _FieldParsers.parse_optional_datetime(cell.text)

    @staticmethod
    def submission_tests(cell):
        value = _CellParsers._parse_optional(cell)
        return int(value) if value is not None else None

    @staticmethod
    def submission_score(cell):
        value = _CellParsers._parse_optional(cell)
        if value is None:
            return None
        return int(re.sub(r'=.*', '', value))  # score may include penalty

    @staticmethod
    def submission_source(cell):
        source_link = cell.find('a')
        if not source_link:
            return None
        return source_link['href'].replace(
            f'action={Page.VIEW_SOURCE.value}',
            f'action={Page.DOWNLOAD_SOURCE.value}'
        )

    @staticmethod
    def submission_report(cell):
        report_link = cell.find('a')
        if not report_link:
            return None
        return report_link['href']

    @staticmethod
    def clar_flags(cell):
        return cell.text.strip()

    @staticmethod
    def clar_time(cell):
        return _FieldParsers.parse_optional_datetime(cell.text)

    @staticmethod
    def clar_details(cell):
        link = cell.find('a')  # always exists?
        return link['href'] if link is not None else None


class ParsedRow:
    """Base for dataclasses which can be parsed from table rows"""

    @classmethod
    def parse(cls, row):
        attrs = cls._parse(row)
        return cls(**attrs)

    @classmethod
    def _parse(cls, row):

        def parse_field(field, cell):
            # this function is  never called on `_skip_field`s
            parser = field.metadata.get('parser')
            if not parser:
                # NOTE will not work with Optional types
                return field.type(cell.text)
            return parser(cell)

        cells = row.find_all('td')
        attrs = {
            field.name: parse_field(field, cell)
            for field, cell in zip(fields(cls), cells) if field.init
        }
        return attrs


@dataclass(frozen=True)
class BaseSubmission(ParsedRow):
    id: int = _parse_field(_CellParsers.submission_id)
    # parsing of new fields may be unstable
    time: Optional[datetime] = _parse_field(_CellParsers.submission_time)
    size_or_user: str = field(repr=False)  # any better options?
    problem: str
    compiler: str
    status: str
    tests_passed: Optional[int] = _parse_field(_CellParsers.submission_tests)
    score: Optional[int] = _parse_field(_CellParsers.submission_score)
    source: str = _parse_field(_CellParsers.submission_source)
    report: Optional[str] = _parse_field(_CellParsers.submission_report)

    @classmethod
    def parse(cls, row, server_tz=timezone.utc):
        attrs = cls._parse(row)
        if attrs['time']:
            attrs['time'] = attrs['time'].replace(tzinfo=server_tz).astimezone(MSK_TZ)
        return cls(**attrs)

    def short_status(self):
        if self.status == Status.REVIEW:
            return 'Pending'
        if self.status == Status.CHECK:
            return 'Check'
        if self.status == Status.TESTING:
            return 'Testing'
        if self.status == Status.PARTIAL:
            return 'Partial'
        return self.status

    def suffix(self):
        compiler = self.compiler.replace('-', '_').replace('+', 'x')
        try:
            return getattr(Lang, compiler).suf
        except AttributeError:
            return ''

    def color(self):
        if self.status in [Status.OK, Status.REVIEW]:
            return 'green'
        if self.status == Status.REJECTED:
            return 'yellow'
        if self.status == Status.IGNORED:
            return 'white'
        return 'red'

    def bold(self):
        return self.status == Status.OK


@dataclass(frozen=True)
class Submission(BaseSubmission):
    size: int = field(init=False)  # Not in order

    def __post_init__(self):
        object.__setattr__(self, 'size', int(self.size_or_user))


@dataclass(frozen=True)
class JudgeSubmission(BaseSubmission):
    user: str = field(init=False)  # Not in order

    def __post_init__(self):
        object.__setattr__(self, 'user', self.size_or_user)

    def set_status(self, session, status: int):
        session.post_page(Page.SET_RUN_STATUS, {'run_id': self.id, 'status': status})  # how to check success?

    def send_comment(self, session, comment: str, status: Optional[int] = None):
        from kks.util.ejudge import RunStatus

        if status == RunStatus.IGNORED:
            page = Page.IGNORE_WITH_COMMENT
        elif status == RunStatus.OK:
            page = Page.OK_WITH_COMMENT
        elif status == RunStatus.REJECTED:
            page = Page.REJECT_WITH_COMMENT
        elif status == RunStatus.SUMMONED:
            page = Page.SUMMON_WITH_COMMENT
        elif status is None:
            page = Page.SEND_COMMENT
        else:
            raise ValueError(f'Unsupported status: {status}')  # TODO use enum for status

        session.post_page(page, {'run_id': self.id, 'msg_text': comment})  # how to check success?


@dataclass(frozen=True)
class JudgeClarInfo(ParsedRow):
    id: int
    # Possible values: "", "N" - unanswered?, "A" - answered?, "R" - not used?
    flags: str = _parse_field(_CellParsers.clar_flags)
    # NOTE other time formats? (show_astr_time in lib/new_server_html_2.c:ns_write_all_clars)
    time: datetime = _parse_field(_CellParsers.clar_time)
    ip: str
    size: int
    from_user: str
    to: str
    subject: str
    details: str = _parse_field(_CellParsers.clar_details)

    @classmethod
    def parse(cls, row, server_tz=timezone.utc):
        attrs = cls._parse(row)
        attrs['time'] = attrs['time'].replace(tzinfo=server_tz).astimezone(MSK_TZ)
        return cls(**attrs)


def _dict_skip_field(key=None, parser=None):
    meta = {'skip': True}
    if key is not None:
        meta['key'] = key
    if parser is not None:
        meta['parser'] = parser
    return field(init=False, repr=False, compare=False, metadata=meta)


def _dict_parse_field(key, parser=None):
    return field(metadata={'key': key, 'parser': parser})


@dataclass(frozen=True)
class JudgeUser:
    """Subset of user info from "Regular users" page."""
    serial: int = _dict_skip_field()  # row number in the rendered table (?)
    id: int = _dict_parse_field('user_id')
    login: str = _dict_parse_field('user_login')
    name: str = _dict_parse_field('user_name', _FieldParsers.parse_bad_encoding)
    is_banned: bool
    is_invisible: bool
    is_locked: bool  # ?
    is_incomplete: bool  # ?
    is_disqualified: bool  # != is_banned?
    is_privileged: bool
    is_reg_readonly: bool
    # NOTE timestamps are not parsed. If you wish to add them to the class,
    #      you will need to pass timezone info to `parse` (see JudgeClarInfo for an example).
    registration_date: datetime = _dict_skip_field('create_time', _FieldParsers.parse_optional_datetime)
    login_date: datetime = _dict_skip_field('last_login_time', _FieldParsers.parse_optional_datetime)
    run_count: int
    run_size: int
    clar_count: int
    result_score: int = _skip_field()  # ?

    # move to a separate base class?
    @classmethod
    def parse(cls, data):

        def parse_field(field):
            key = field.metadata.get('key', field.name)
            parser = field.metadata.get('parser')
            if not parser:
                # NOTE will not work with Optional types
                return field.type(data[key])
            return parser(data[key])

        attrs = {
            field.name: parse_field(field)
            for field in fields(cls) if field.init
        }
        return cls(**attrs)


class Report:
    def __init__(self, comments, tests):

        def comm_format(comments):
            for row in comments:
                author_cell, comment, *_ = row.find_all('td')
                author = next(line for line in author_cell.text.splitlines() if line)
                # if the comment contains newlines
                yield from (
                    f'Comment by {author}: {comment.text.strip()}\n'
                    .splitlines(keepends=True)
                )

        if comments:
            self.lines = list(comm_format(comments))
        else:
            self.lines = []

        failed_tests = []

        for test in tests:
            test_num, status, *_ = test.find_all('td')
            if status.text != Status.OK:
                failed_tests.append(f'{test_num.text} - {status.text}\n')

        if failed_tests:
            if comments:
                self.lines.append('\n')
            self.lines.append(f'Total tests: {len(tests)}\n')
            self.lines.append('Failed tests:\n')
            self.lines += failed_tests

    def as_comment(self):
        sep_lines = 3
        return ''.join('// ' + line for line in self.lines) + '\n' * sep_lines


class TaskScore:
    def __init__(self, contest: str, score: Optional[str], status: str):
        self.contest = contest
        self.score = score
        self.status = status

    def color(self):
        return 'green' if self.status == Status.REVIEW \
            else 'green' if self.status == Status.OK \
            else 'bright_yellow' if self.status == Status.TESTING \
            else 'yellow' if self.status == Status.REJECTED \
            else 'red' if self.status == Status.PARTIAL \
            else 'white'
        # in standings CHECK has the same style as TESTING

    def bold(self):
        # TESTING is bold for more contrast with REJECTED
        return self.status in [Status.OK, Status.TESTING]

    def table_score(self):
        if self.status in [Status.TESTING, Status.REJECTED] and self.score is None:
            return '??'
        return self.score


class TaskInfo:
    def __init__(self, name, contest):
        self.name = name
        self.contest = contest


class StandingsRow:
    def __init__(self, place, user, tasks, solved, score, is_self, contest_id=None):
        self.place = place
        self.user = user
        self.tasks = tasks
        self.solved = solved
        self.score = score
        self.is_self = is_self
        self.contest_id = contest_id

    def color(self):
        return 'white'

    def bold(self):
        return self.is_self


class Standings:
    def __init__(self, tasks, rows, user=None):
        self.tasks = tasks
        self.rows = rows
        self.user = user

        self.contests = [
            contest
            for contest, tasks in groupby(self.tasks, lambda task: task.contest)
        ]

        self.tasks_by_contest = {
            contest: list(tasks)
            for contest, tasks in groupby(self.tasks, lambda task: task.contest)
        }

    def fix_is_self(self, user, contest_id):
        for row in self.rows:
            row.is_self = row.user == user and row.contest_id == contest_id


class Deadlines:
    FORMAT = '%Y/%m/%d %H:%M:%S MSK'
    PLACEHOLDER = '----/--/-- --:--:-- MSK (!)'

    def __init__(self, soft, hard):
        self.soft = soft
        self.hard = hard

    @staticmethod
    def is_close(deadline):
        from kks.util.storage import Config
        if deadline is None:
            return False
        dt = deadline - datetime.now(tz=timezone.utc)
        return dt < timedelta(days=Config().options.deadline_warning_days)

    @staticmethod
    def to_str(deadline):
        if deadline is None:
            return 'No deadline'
        result = deadline.strftime(Deadlines.FORMAT)
        if Deadlines.is_close(deadline):
            result += ' (!)'
        return result

    @staticmethod
    def parse(text, server_tz):
        """Parse datetime string (obtained from a problem page) and convert it to UTC"""
        dt = datetime.strptime(text, TIME_FORMAT)
        return dt.replace(tzinfo=server_tz).astimezone(MSK_TZ)


class ProblemInfo:
    """Subset of task info table used for max score estimation"""
    def __init__(  # TODO use dataclass?
        self,
        full_score: int,
        run_penalty: int, current_penalty: int,
        deadlines: Deadlines
    ):
        self.full_score = full_score
        self.run_penalty = run_penalty
        self.current_penalty = current_penalty
        self.deadlines = deadlines

    def active_deadline(self):
        if self.current_penalty >= self.full_score:
            return self.deadlines.hard
        return self.deadlines.soft or self.deadlines.hard

    def deadline_is_close(self):
        if self.past_deadline():
            return False
        return self.deadlines.is_close(self.active_deadline())

    def past_deadline(self):
        return (
            self.deadlines.hard is not None
            and datetime.now(tz=timezone.utc) > self.deadlines.hard
        )


class ContestInfo:
    def __init__(self, name, first_problem):
        self.name = name
        self.first_problem = first_problem

    def deadline_color(self):
        if self.past_deadline():
            return 'red'
        if self.active_deadline() is None:
            return 'green'
        if self.deadline_is_close():
            return 'bright_yellow'
        return 'yellow'

    def __getattr__(self, name):
        return getattr(self.first_problem, name)


class FullProblem(SummaryProblem):
    keep_info = ['Time limit:', 'Real time limit:', 'Memory limit:']

    @classmethod
    def load(cls, problem, session):
        from bs4 import BeautifulSoup

        page = session.get(problem.href)
        soup = BeautifulSoup(page.content, 'html.parser')
        task_area = soup.find('div', {'id': 'probNavTaskArea'})

        if task_area is not None:
            statement_html = cls.parse_statement(task_area)
            suffix = cls.guess_suffix(task_area)
        else:
            # closed contest, use API as fallback method
            api = session.api()
            prob_id = problem.extract_id()
            statement_html = BeautifulSoup(api.problem_statement(prob_id), 'html.parser')
            if 'Statement is not available' in statement_html.text:
                statement_html = None
            compilers = api.problem_status(prob_id).get('problem', {}).get('compilers', [])
            suffix = cls._lang_suf(compilers[0]) if compilers else None

        input_data, output_data = None, None
        if statement_html is not None:
            input_data, output_data = cls.parse_sample(statement_html)

        return cls(problem, page.url, input_data, output_data, statement_html, suffix)

    def __init__(self, problem, url, input_data, output_data, statement_html, suffix):
        super().__init__(**problem.__dict__)
        self.url = url
        self.input_data = input_data
        self.output_data = output_data
        self._html = statement_html
        self._suffix = suffix

    def suffix(self):
        if self._suffix is not None:
            return self._suffix
        # if no langs are available, guess by problem name
        pref = self.name.split('/', 1)[0]
        if pref == 'asm':
            return '.S'
        return '.c'

    @staticmethod
    def parse_sample(html):
        input_data, output_data = None, None

        input_title = html.find('h4', text='Input')
        if input_title is not None:
            input_data = input_title.find_next('pre').text
            # Add trailing newline, like in vim
            if not input_data.endswith('\n'):
                input_data += '\n'

        output_title = html.find('h4', text='Output')
        if output_title is not None:
            output_data = output_title.find_next('pre').text
            if not output_data.endswith('\n'):
                output_data += '\n'

        return input_data, output_data

    @staticmethod
    def parse_statement(html):
        from bs4 import BeautifulSoup
        from bs4.element import NavigableString

        soup = BeautifulSoup()
        problem_info = html.find('table', {'class': 'line-table-wb'})
        if problem_info is None:
            return None
        next_block = problem_info.find_next('h3', text='Submit a solution')
        if next_block is None:
            next_block = problem_info.find_next('h2')

        statement = soup.new_tag('body')

        info = soup.new_tag('table', border=1)
        info_avail = False
        for row in problem_info.find_all('tr'):
            key, value = row.find_all('td')
            if key.text in FullProblem.keep_info:
                info_avail = True
                info.append(copy(row))
                info.append('\n')

        if info_avail:
            statement.append('\n')
            statement.append(info)
            statement.append('\n')

        statement_avail = False
        curr = problem_info.next_sibling
        while curr is not next_block:  # next_block can be None, it's OK
            if not statement_avail and isinstance(curr, NavigableString) and curr.isspace():
                curr = curr.next_sibling
                continue  # skip leading spacing
            statement_avail = True
            statement.append(copy(curr))
            curr = curr.next_sibling

        if not statement_avail:
            return None

        html = soup.new_tag('html')
        head = soup.new_tag('head')
        head.append(soup.new_tag('meta', charset='utf-8'))
        html.append(head)
        html.append('\n')
        html.append(statement)
        return html

    @staticmethod
    def _lang_suf(lang_id: str):
        try:
            return Lang(int(lang_id)).suf
        except ValueError:
            return None

    @staticmethod
    def guess_suffix(html):
        form = html.find('form')
        if form is None:
            return None
        lang_list = form.find('select', {'name': 'lang_id'})
        if lang_list is None:
            lang_input = form.find('input', {'name': 'lang_id'})
            if lang_input is not None:
                return FullProblem._lang_suf(lang_input['value'])
            return None
        else:
            langs = [opt['value'] for opt in lang_list.find_all('option') if opt.get('value')]
            return FullProblem._lang_suf(langs[0])

    def statement_available(self):
        return self._html is not None

    def html(self):
        if not self.statement_available():
            return 'Statement is not available'
        return str(self._html)

    def markdown(self, width=100):
        if not self.statement_available():
            return 'Statement is not available'
        converter = HTML2Text(bodywidth=width, baseurl=self.url)
        converter.pad_tables = True
        return converter.handle(str(self._html))

    def attachments(self):
        """Returns a dict of attachments in form of {filename: url}"""
        if not self.statement_available():
            return {}
        attachments = {}
        for tag in self._html.find_all(['a', 'img']):
            url = tag['href'] if tag.name == 'a' else tag['src']
            parts = urlsplit(url)
            if parts.netloc != Links.HOST:
                continue
            query = parse_qs(parts.query)
            if 'file' in query:
                attachments[query['file'][0]] = url
        return attachments


def get_contest_id(group_id: str) -> int:
    return CONTEST_ID_BY_GROUP.get(group_id, None)


def get_group_id(contest_id: int) -> str:
    return GROUP_ID_BY_CONTEST.get(contest_id, None)


def contest_root_url(is_judge):
    if is_judge:
        return Links.JUDGE_ROOT
    return Links.WEB_CLIENT_ROOT


def _contest_url_params(auth_data):
    params = {'contest_id': auth_data.contest_id}
    if auth_data.judge:
        params.update({'role': 5})
    return params


def get_contest_url(auth_data):
    root = contest_root_url(auth_data.judge)
    params = _contest_url_params(auth_data)
    return f'{root}?{urlencode(params)}'


def get_contest_url_with_creds(auth_data):
    root = contest_root_url(auth_data.judge)
    params = _contest_url_params(auth_data)
    if auth_data.login is not None and auth_data.password is not None:
        params.update({'login': auth_data.login, 'password': auth_data.password})
    return f'{root}?{urlencode(params)}'


def requires_judge(func):
    @wraps(func)
    def wrapper(session, *args, **kwargs):
        if not session.judge:
            raise EjudgeError('Method is only available for judges')
        return func(session, *args, **kwargs)
    return wrapper


# NOTE all "ejudge_xxx" methods may raise kks.errors.AuthError
# If session was used previously to make a request, and no errors were raised, AuthError will not be raised
def ejudge_summary(session):
    from bs4 import BeautifulSoup

    page = session.get_page(Page.SUMMARY)

    soup = BeautifulSoup(page.content, 'html.parser')

    tasks = soup.find_all('td', class_='b1')

    problems = []
    for problem in chunks(tasks, 6):
        short, name, status, tests_passed, score, _ = problem

        problems.append(Problem(
            short.text,
            name.text,
            name.a['href'],
            status.text if not status.text.isspace() else Status.NOT_SUBMITTED,
            tests_passed.text if not tests_passed.text.isspace() else None,
            score.text if not score.text.isspace() else None
        ))

    return problems


def ejudge_standings(session):
    from bs4 import BeautifulSoup

    page = session.get_page(Page.USER_STANDINGS)
    soup = BeautifulSoup(page.content, 'html.parser')

    title = soup.find(class_='main_phrase').text
    name = title[:title.find('[') - 1]

    table = soup.find('table', class_='standings')
    rows = table.find_all('tr')

    tasks = [
        TaskInfo(task.text, extract_contest_name(task.text))
        for task in rows[0].find_all(class_='st_prob')
    ]

    # skip table header and stats at the bottom
    rows = rows[1:-3]

    def parse_rows():
        for row in rows:
            cells = row.find_all('td')  # search in html only once
            score_cells = [c for c in cells if 'st_prob' in c['class']]
            user = None
            place = None
            total = None
            score = None
            for c in cells:
                if 'st_team' in c['class']:
                    user = c.text
                if 'st_place' in c['class']:
                    place = c.text
                elif 'st_total' in c['class']:
                    total = c.text
                elif 'st_score' in c['class']:
                    score = c.text

            yield StandingsRow(
                place,
                user,
                [
                    to_task_score(task.contest, cell)
                    for task, cell in zip(tasks, score_cells)
                ],
                int(total),
                int(score),
                name == user
            )

    return Standings(tasks, list(parse_rows()), name)


def extract_contest_name(task_name):
    return task_name.split('-')[0]


def to_task_score(contest, cell):
    score = cell.text
    if not score or score.isspace():
        score = None

    status = Status.REVIEW if 'cell_attr_pr' in cell['class'] \
        else Status.REJECTED if 'cell_attr_rj' in cell['class'] \
        else Status.TESTING if 'cell_attr_tr' in cell['class'] \
        else Status.PARTIAL if score == '0' \
        else Status.OK if score is not None \
        else Status.NOT_SUBMITTED

    return TaskScore(contest, score, status)


def ejudge_submissions(session):
    from bs4 import BeautifulSoup

    page = session.get_page(Page.SUBMISSIONS, params={'all_runs': 1})

    soup = BeautifulSoup(page.content, 'html.parser')

    sub_table = soup.find('table', {'class': 'table'})
    if sub_table is None:
        return []
    with Cache('problem_info', compress=True, version=PROBLEM_INFO_VERSION).load() as cache:
        server_tz = get_server_tz(cache, session)
    submissions = [Submission.parse(row, server_tz) for row in sub_table.find_all('tr')[1:]]
    submissions.sort(key=lambda x: x.problem)
    return {
        problem: list(subs) for problem, subs in groupby(submissions, lambda x: x.problem)
    }


def ejudge_report(link, session):
    from bs4 import BeautifulSoup

    page = session.get(link)
    soup = BeautifulSoup(page.content, 'html.parser')
    message_table = soup.find('table', {'class': 'message-table'})
    if message_table is not None:
        comments = message_table.find_all('tr')[1:]
    else:
        comments = []
    tests = soup.find('table', {'class': 'table'}).find_all('tr')[1:]
    return Report(comments, tests)


def ejudge_timezone(session):
    from bs4 import BeautifulSoup

    page = session.get_page(Page.MAIN_PAGE)
    soup = BeautifulSoup(page.content, 'html.parser')
    if session.judge:
        table = soup.find('table')
    else:
        table = soup.find('table', {'class': 'info-table-line'})
    if table is None:
        raise ParseError('Cannot parse server time')
    offset_hours = None
    for row in table.find_all('tr'):
        cells = row.find_all('td')
        if len(cells) < 2:
            continue
        key, value, *_ = cells
        if 'Server time' in key.text:
            server_time = datetime.strptime(value.text, TIME_FORMAT)
            utc_time = datetime.utcnow()
            offset_hours = round((server_time - utc_time).total_seconds() / 3600)
            break
    if offset_hours is None:
        raise ParseError('Cannot parse server time')
    return timezone(timedelta(hours=offset_hours))


@requires_judge
def ejudge_submissions_judge(session, filter_=None, first_run=None, last_run=None):
    """Parses (filtered) submissions table.

    The list of submissions is filtered,
    then first_run and last_run are used to return a slice of the result.
    Filtering and slicing are done on the server side.

    Args:
        session: Ejudge session.
        filter_: Optional submission filter.
        first_run: First index of the slice.
        last_run: Last index of the slice (inclusive).

    Some notes on slice indices:
    - The slice is applied AFTER the filter.
    - If the first index is higher than the second,
      runs are returned in reverse chronological order.
    - Indices may be negative (like in Python)
    - If the first index is not specified, -1 is used
    - If the last index is not specified, at most 20 runs are returned
      (`first_run` is treated as the last index,
      runs are returned in reverse chronological order).
      If `first_run` is greater than the number of matches,
      ejudge will return less than 20 runs (bug/feature?).
    - If both indices are not set, last 20 runs are returned.
    For more details, see ejudge source code
    (lib/new_server_html_2.c:257-293 (at 773a153b1))
    """
    # TODO use JSON?
    # ejudge has a `priv_list_runs_json` method (action id 301, same as for unprivileged users).
    # If this page is requested from a regular session, main page is returned for some reason.
    from bs4 import BeautifulSoup

    filter_status = (bool(filter_), first_run is not None, last_run is not None)
    storage = PickleStorage('storage')
    with storage.load():
        old_filter_status = storage.get('last_filter_status', (False, False, False))

    page = None
    # A reset is required even if one field is reset (WTF)
    if any((new_status < old_status for (old_status, new_status) in zip(old_filter_status, filter_status))):
        page = session.get_page(
            Page.MAIN_PAGE,
            params={'action_65': 'Reset filter'}
        )
    with storage.load():
        storage.set('last_filter_status', filter_status)

    # page is None <=> no filters, a reset was performed last time
    if any(filter_status) or page is None:
        page = session.get_page(
            Page.MAIN_PAGE,
            params={
                'filter_expr': filter_,
                'filter_first_run': first_run,
                'filter_last_run': last_run
            }
        )
    soup = BeautifulSoup(page.content, 'html.parser')
    title = soup.find('h2', text='Submissions')
    table = title.find_next('table', {'class': 'b1'})
    if table is None or table.find_previous('h2') is not title:
        # Bad filter expression (other errors?)
        return None
    with Cache('problem_info', compress=True, version=PROBLEM_INFO_VERSION).load() as cache:
        server_tz = get_server_tz(cache, session)
    return [JudgeSubmission.parse(row, server_tz) for row in table.find_all('tr')[1:]]


@requires_judge
def ejudge_clars_judge(session, filter_=ClarFilter.UNANSWERED, first_clar=None, last_clar=None):
    """Parses the list of clars.

    NOTE: first_clar and last_clar do not work as expected, see details below.

    Args:
        filter_: Which clars to return.
        first_clar: First index in the *unfiltered* list of clars Default: -1.
        last_clar: How many clars to return (see below). Default: -10.

    From ejudge source:
    > last_clar is actually count
    > count == 0, show all matching in descending border
    > count < 0, descending order
    > count > 0, ascending order

    first_clar (last_clar) must be in range [-total, total-1],
    where "total" is the total number of clars (unfiltered).
    If value is not in the allowed range, -1 (-10) is used.
    """
    from bs4 import BeautifulSoup

    filter_status = (first_clar is not None, last_clar is not None)
    storage = PickleStorage('storage')
    with storage.load():
        old_filter_status = storage.get('last_clar_filter_status', (False, False))

    page = None
    # A reset is required even if one field is reset (?)
    if any((new_status < old_status for (old_status, new_status) in zip(old_filter_status, filter_status))):
        page = session.get_page(
            Page.MAIN_PAGE,
            params={'action_73': 'Reset filter'}
        )
    with storage.load():
        storage.set('last_clar_filter_status', filter_status)

    # Use result from reset if indicess are not set and filter is UNANSWERED.
    if page is None or any(filter_status) or filter_ is not ClarFilter.UNANSWERED:
        page = session.get_page(
            Page.MAIN_PAGE,
            params={
                'filter_mode_clar': filter_.value,
                'filter_first_clar': first_clar,
                'filter_last_clar': last_clar
            }
        )

    soup = BeautifulSoup(page.content, 'html.parser')
    title = soup.find('h2', text='Messages')
    table = title.find_next('table', {'class': 'b1'})
    if table is None or table.find_previous('h2') is not title:
        return None  # is this possible?
    return [JudgeClarInfo.parse(row) for row in table.find_all('tr')[1:]]


@requires_judge
def ejudge_users_judge(session, show_not_ok=False, show_invisible=False, show_banned=False, show_only_pending=False):
    """Gets users from the "Regular users" tab.

    Args:
        session: Ejudge session.
        show_not_ok: Include users with status(?) Pending/Rejected.
        show_invisible: Include users with the "invisible" flag.
        show_banned: Include banned/locked(?)/disqualified users.
        show_only_pending: Return only users with status Pending.
    """

    resp = session.get_page(Page.USERS_AJAX, {
        'show_not_ok': show_not_ok,
        'show_invisible': show_invisible,
        'show_banned': show_banned,
        'show_only_pending': show_only_pending,
    }).json()
    if 'data' not in resp:
        return []  # TODO handle errors?
    return [JudgeUser.parse(user) for user in resp['data']]


def get_contest_deadlines(session, summary, no_cache):
    names = [problem.short_name for problem in summary]

    contest_names = []
    first_problems = []
    for contest, problems in groupby(summary, lambda problem: problem.contest()):
        contest_names.append(contest)
        first_problems.append(next(problems).short_name)

    with Cache('problem_info', compress=True, version=PROBLEM_INFO_VERSION).load() as cache:
        if no_cache:
            for problem in summary:
                cache.erase(CacheKeys.deadline(problem.contest()))
            cache.erase(CacheKeys.server_tz)

        problems = update_cached_problems(
            cache, names, session, problems=first_problems, summary=summary
        )

    return [ContestInfo(name, problem) for name, problem in zip(contest_names, problems)]


def update_cached_problems(cache, names, session, problems=None, summary=None):
    # names - latest list of problem names
    # problems - names of problems to be updated

    def cached_problem(problem):
        return BaseProblem(problem.short_name, problem.href)

    problem_list = cache.get(CacheKeys.problem_links, [])  # we can avoid loading summary
    if len(problem_list) != len(names) or \
            any(problem.short_name != name for problem, name in zip(problem_list, names)):
        problem_list = summary or ejudge_summary(session)
        problem_list = [cached_problem(p) for p in problem_list]
        cache.set(CacheKeys.problem_links, problem_list)

    if problems is not None:
        problem_list = [problem for problem in problem_list if problem.short_name in problems]

    with tqdm(total=len(problem_list), leave=False) as pbar:
        def with_progress(func, *args, **kwargs):
            result = func(*args, **kwargs)
            pbar.update(1)
            return result

        return [
            with_progress(get_problem_info, problem, cache, session) for problem in problem_list
        ]


def get_problem_info(problem, cache, session):
    from bs4 import BeautifulSoup

    # NOTE penalties are assumed to be the same for all tasks in a contest, it may be wrong

    full_scores = cache.get(CacheKeys.full_scores, {})
    run_penalties = cache.get(CacheKeys.run_penalties, {})

    full_score = full_scores.get(problem.short_name)
    run_penalty = run_penalties.get(problem.short_name)

    penalty_key = CacheKeys.penalty(problem.contest())
    current_penalty = cache.get(penalty_key)

    deadline_key = CacheKeys.deadline(problem.contest())
    deadlines = cache.get(deadline_key)

    # new problem or need to update penalty
    need_loading = any(
        field is None for field in [full_score, run_penalty, current_penalty, deadlines]
    )

    if not need_loading:
        return ProblemInfo(full_score, run_penalty, current_penalty, deadlines)

    def update_cache(full_score, run_penalty, current_penalty, deadlines):
        result = ProblemInfo(full_score, run_penalty, current_penalty, deadlines)
        full_scores[problem.short_name] = full_score
        run_penalties[problem.short_name] = run_penalty
        cache.set(CacheKeys.full_scores, full_scores)
        cache.set(CacheKeys.run_penalties, run_penalties)

        # kr tasks don't have soft deadlines, so their data should not expire
        if result.past_deadline() or problem.contest().startswith('kr'):
            expiration = None
        else:
            if deadlines.soft is not None:
                expiration = deadlines.soft
            else:
                expiration = timedelta(days=4, hours=23, minutes=55)

        cache.set(penalty_key, current_penalty, expiration)
        # deadlines may be shifted or there may (?) be multiple soft deadlines, so they should expire too
        cache.set(deadline_key, deadlines, expiration)

        return result

    page = session.get(problem.href)
    soup = BeautifulSoup(page.content, 'html.parser')
    task_area = soup.find('div', {'id': 'probNavTaskArea'})  # will be None for a closed contest
    problem_info = None
    if task_area is not None:
        # if problem_info is None, we assume the problem is past the deadline
        problem_info = task_area.find('table', {'class': 'line-table-wb'})

    full_score = 0
    run_penalty = 0  # may be incorrect for kr
    current_penalty = 0
    deadlines = Deadlines(None, None)
    full_score_found = False

    if problem_info is None:
        deadlines.hard = datetime.fromtimestamp(0, tz=timezone.utc)
    else:
        for row in problem_info.find_all('tr'):
            key, value = row.find_all('td')
            if key.text == 'Full score:':
                full_score = int(value.text)
                full_score_found = True
            elif key.text == 'Run penalty:':
                run_penalty = int(value.text)
            elif key.text == 'Current penalty:':
                current_penalty = int(value.text)
            elif key.text == 'Next soft deadline:':
                deadlines.soft = Deadlines.parse(value.text, get_server_tz(cache, session))
            elif key.text == 'Deadline:':
                deadlines.hard = Deadlines.parse(value.text, get_server_tz(cache, session))

    if not full_score_found:
        try:
            problem_status = session.api().problem_status(problem.extract_id()).get('problem', {})
        except APIError as e:
            click.secho(f'Cannot get problem info ({problem.short_name}): {e}', err=True)
            problem_status = {}
        # NOTE for running / testing kr contests full_score == 1
        full_score = problem_status.get('full_score', 0)
        run_penalty = problem_status.get('run_penalty', 0)
        # API never tells the deadlines and current penalty

    return update_cache(full_score, run_penalty, current_penalty, deadlines)


def get_server_tz(cache, session):
    tz = cache.get(CacheKeys.server_tz, None)
    if tz is None:
        tz = ejudge_timezone(session)
        cache.set(CacheKeys.server_tz, tz, expiration=timedelta(days=7))
    return tz


def chunks(iterable, chunk_size):
    for i in range(0, len(iterable), chunk_size):
        yield iterable[i:i + chunk_size]<|MERGE_RESOLUTION|>--- conflicted
+++ resolved
@@ -93,9 +93,6 @@
     NOT_SUBMITTED = 'Not submitted'
 
 
-<<<<<<< HEAD
-@dataclass
-=======
 class Lang(Enum):
     def __new__(cls, value, suf, realname=None):
         obj = object.__new__(cls)
@@ -133,7 +130,7 @@
     gas_armv7l = (102, '.S', 'gas-armv7l')
 
 
->>>>>>> 1605d282
+@dataclass
 class AuthData:
     login: str
     password: Optional[str]
