import re
from copy import copy
from dataclasses import dataclass, field, fields
from datetime import datetime, timedelta, timezone
from itertools import groupby
from typing import Optional
<<<<<<< HEAD
from urllib.parse import parse_qs, urlencode, urlsplit
=======
from urllib.parse import parse_qs, urlsplit
>>>>>>> b51d685c

# import requests  # we use lazy imports to improve load time for local commands
# from bs4 import BeautifulSoup
# from bs4.element import NavigableString
import click
from tqdm import tqdm

from kks.errors import APIError, ParseError
from kks.util.common import deprecated
from kks.util.ejudge import Lang, Links, Page
from kks.util.h2t import HTML2Text
from kks.util.storage import Cache


"""
This module contains parsers for ejudge pages anc (mostly) CLI-app-specific classes.
"""


CONTEST_ID_BY_GROUP = {}
CONTEST_ID_BY_GROUP.update({
    f'19{group}': 130 + group for group in range(1, 12)
})
for year in [20, 21]:
    CONTEST_ID_BY_GROUP.update({
        f'{year}{group}': int(f'{year}{group}') for group in range(1, 11)
    })
CONTEST_ID_BY_GROUP['free'] = 2021

GROUP_ID_BY_CONTEST = {
    contest_id: group_id for group_id, contest_id in CONTEST_ID_BY_GROUP.items()
}


PROBLEM_INFO_VERSION = 3
TIME_FORMAT = '%Y/%m/%d %H:%M:%S'
MSK_TZ = timezone(timedelta(hours=3))


<<<<<<< HEAD
class Links:
    SCHEME = environ.get('KKS_CUSTOM_SCHEME', 'https')
    DOMAIN = environ.get('KKS_CUSTOM_DOMAIN', 'caos.myltsev.ru')
    CGI_BIN = f'{SCHEME}://{DOMAIN}/cgi-bin'
    WEB_CLIENT_ROOT = f'{CGI_BIN}/new-client'
    JUDGE_ROOT = f'{CGI_BIN}/new-judge'


class Page(Enum):
    # Values of NEW_SRV_ACTION_* in include/ejudge/new_server_proto.h
    MAIN_PAGE = 2
    VIEW_SOURCE = 36
    SEND_COMMENT = 64
    SET_RUN_STATUS = 67

    REJUDGE_DISPLAYED_CONFIRM = 70
    # No links from other pages. Legacy endpoints, replaced by EDIT_RUN?
    # there are more CHANGE_* actions (user/problem/flags...)
    CHANGE_RUN_PROB_ID = 77
    CHANGE_RUN_LANGUAGE = 79
    CHANGE_RUN_SCORE = 88  # Changes score in VIEW_SOURCE, but not in standings or main page
    CHANGE_RUN_SCORE_ADJ = 89
    REJUDGE_PROBLEM_CONFIRM = 95

    DOWNLOAD_SOURCE = 91
    USER_STANDINGS = 94
    # Bulk rejudge requires some capability from MASTER_SET (REJUDGE_RUN?). TODO check
    REJUDGE_DISPLAYED = 102
    REJUDGE_PROBLEM = 104  # Not implemented (yet?)
    SUMMARY = 137
    SUBMISSIONS = 140
    SUBMIT_CLAR = 141
    CLARS = 142
    SETTINGS = 143
    DOWNLOAD_ARCHIVE_FORM = 148
    DOWNLOAD_ARCHIVE = 149
    IGNORE_WITH_COMMENT = 233
    OK_WITH_COMMENT = 237
    REJECT_WITH_COMMENT = 238
    SUMMON_WITH_COMMENT = 239
    EDIT_RUN_FORM = 267  # Shows the form with run details. Requires EDIT_RUN capability.
    EDIT_RUN = 268  # Actual "edit" action.
    USERS_AJAX = 278


=======
>>>>>>> b51d685c
class Status:
    """Text-only statuses."""

    # TODO Add text status parsing to RunStatus and remove this class?
    OK = 'OK'
    OK_AUTO = 'OK (auto)'  # only in summary
    REVIEW = 'Pending review'
    CHECK = 'Pending check'
    TESTING = 'Accepted for testing'
    REJECTED = 'Rejected'
    IGNORED = 'Ignored'
    PARTIAL = 'Partial solution'
    DISQUALIFIED = 'Disqualified'
    CHECK_FAILED = 'Check failed'
    NOT_SUBMITTED = 'Not submitted'


<<<<<<< HEAD
class Lang(Enum):
    def __new__(cls, value, suf, realname=None):
        obj = object.__new__(cls)
        obj._value_ = value
        obj.realname = realname
        obj.suf = suf
        return obj

    @property
    def name(self):
        if self.realname is not None:
            return self.realname
        return self._name_

    # NOTE compiler ids may change
    gcc = (2, '.c')
    gxx = (3, '.cpp', 'g++')
    python = (13, '.py')
    perl = (14, '.pl')
    ruby = (21, '.rb')
    python3 = (23, '.py')
    make = (25, '.tar')
    gcc_vg = (28, '.c', 'gcc-vg')
    gxx_vg = (29, '.cpp', 'g++-vg')
    clang = (51, '.c')
    clangxx = (52, '.cpp', 'clang++')
    make_vg = (54, '.tar', 'make-vg')
    gcc_32 = (57, '.c', 'gcc-32')
    clang_32 = (61, '.c', 'clang-32')
    clangxx_32 = (62, '.cpp', 'clang++-32')
    gas_32 = (66, '.S', 'gas-32')
    gas = (67, '.S')
    rust = (70, '.rs')
    gas_aarch64 = (101, '.S', 'gas-aarch64')
    gas_armv7l = (102, '.S', 'gas-armv7l')


@dataclass
class AuthData:
    login: str
    password: Optional[str]
    contest_id: int
    judge: bool


=======
>>>>>>> b51d685c
class BaseProblem:
    def __init__(self, short_name, href):
        self.short_name = short_name
        self.href = href

    def contest(self):
        return extract_contest_name(self.short_name)

    def extract_id(self):
        # TODO store id and generate URL dynamically?
        return parse_qs(urlsplit(self.href).query)['prob_id'][0]


class SummaryProblem(BaseProblem):
    def __init__(self, short_name, name, href, status, tests_passed, score):
        super().__init__(short_name, href)
        self.name = name
        self.status = status
        self.tests_passed = tests_passed
        self.score = score


class Problem(SummaryProblem):
    def color(self):
        return 'green' if self.status in [Status.OK, Status.OK_AUTO] \
            else 'green' if self.status == Status.REVIEW \
            else 'white' if self.status == Status.NOT_SUBMITTED \
            else 'bright_yellow' if self.status == Status.CHECK \
            else 'bright_yellow' if self.status == Status.TESTING \
            else 'red'

    def bold(self):
        return self.status in [Status.OK, Status.OK_AUTO]

    def get_full(self, session):
        return FullProblem.load(self, session)


class ProblemWithDeadline:
    def __init__(self, problem, contest):
        self._problem = problem
        self._contest = contest

    def deadline_color(self):
        return self._contest.deadline_color()

    def deadline_string(self):
        if self._contest.past_deadline():
            return 'Past deadline'
        return self._contest.deadlines.to_str(self._contest.active_deadline())

    def __getattr__(self, name):
        if name in ['deadlines', 'past_deadline', 'deadline_is_close', 'active_deadline']:
            return getattr(self._contest, name)
        return getattr(self._problem, name)


class CacheKeys:
    problem_links = 'problem_links'
    full_scores = 'full'
    run_penalties = 'run'
    server_tz = 'server_tz'

    @staticmethod
    def penalty(contest):
        return f'p_{contest}'

    @staticmethod
    def deadline(contest):
        return f'dl_{contest}'


def _skip_field(parser=None):
    meta = {'skip': True}
    if parser is not None:
        meta['parser'] = parser
    return field(init=False, repr=False, compare=False, metadata=meta)


def _parse_field(parser):
    return field(metadata={'parser': parser})


class _FieldParsers:
    """Common parsers for dataclass fields."""

    @staticmethod
    def parse_optional_datetime(value: Optional[str]):
        # NOTE timezone is not set
        if value is None or not value.strip():
            # Cleared/deleted submissions (judge only), empty "Login date" for users, etc.
            return None
        return datetime.strptime(value, TIME_FORMAT)

    @staticmethod
    def parse_bad_encoding(value: Optional[str]):
        if not value:
            return value
        # Weird byte-wise unicode escaping in JSON.
        # Used by ejudge: 'ы' -> '"\\xd1\\x8b"'
        # json.dumps: 'ы' -> '"\\u044b"'
        return value.encode('latin-1').decode('utf-8')


class _CellParsers:
    """Common parsers for table cells."""

    @staticmethod
    def _parse_optional(cell) -> Optional[str]:
        text = cell.text.strip()
        if text and text != 'N/A':
            return text
        return None

    @staticmethod
    def submission_id(cell):
        return int(cell.text.rstrip('#@'))

    @staticmethod
    def submission_time(cell):
        return _FieldParsers.parse_optional_datetime(cell.text)

    @staticmethod
    def submission_tests(cell):
        value = _CellParsers._parse_optional(cell)
        return int(value) if value is not None else None

    @staticmethod
    def submission_score(cell):
        value = _CellParsers._parse_optional(cell)
        if value is None:
            return None
        return int(re.sub(r'=.*', '', value))  # score may include penalty

    @staticmethod
    def submission_source_details(cell):
        source_link = cell.find('a')
        if not source_link:
            return None
        return source_link['href']

    @staticmethod
    def submission_report(cell):
        report_link = cell.find('a')
        if not report_link:
            return None
        return report_link['href']

    @staticmethod
    def clar_flags(cell):
        return cell.text.strip()

    @staticmethod
    def clar_time(cell):
        return _FieldParsers.parse_optional_datetime(cell.text)

    @staticmethod
    def clar_details(cell):
        link = cell.find('a')  # always exists?
        return link['href'] if link is not None else None


class ParsedRow:
    """Base for dataclasses which can be parsed from table rows"""

    @classmethod
    def parse(cls, row):
        attrs = cls._parse(row)
        return cls(**attrs)

    @classmethod
    def _parse(cls, row):

        def parse_field(field, cell):
            # this function is  never called on `_skip_field`s
            parser = field.metadata.get('parser')
            if not parser:
                # NOTE will not work with Optional types
                return field.type(cell.text)
            return parser(cell)

        cells = row.find_all('td')
        attrs = {
            field.name: parse_field(field, cell)
            for field, cell in zip(fields(cls), cells) if field.init
        }
        return attrs


@dataclass(frozen=True)
class BaseSubmission(ParsedRow):
    id: int = _parse_field(_CellParsers.submission_id)
    # parsing of new fields may be unstable
    time: Optional[datetime] = _parse_field(_CellParsers.submission_time)
    size_or_user: str = field(repr=False)  # any better options?
    problem: str
    compiler: str
    status: str
    tests_passed: Optional[int] = _parse_field(_CellParsers.submission_tests)
    score: Optional[int] = _parse_field(_CellParsers.submission_score)
    source_details: Optional[str] = _parse_field(_CellParsers.submission_source_details)
    report: Optional[str] = _parse_field(_CellParsers.submission_report)
    source: Optional[str] = field(init=False)

    def __post_init__(self):
        if self.source_details is None:
            source_link = None
        else:
            source_link = self.source_details.replace(
                f'action={Page.VIEW_SOURCE.value}',
                f'action={Page.DOWNLOAD_SOURCE.value}'
            )
        object.__setattr__(self, 'source', source_link)

    @classmethod
    def parse(cls, row, server_tz=timezone.utc):
        attrs = cls._parse(row)
        if attrs['time']:
            attrs['time'] = attrs['time'].replace(tzinfo=server_tz).astimezone(MSK_TZ)
        return cls(**attrs)

    def short_status(self):
        if self.status == Status.REVIEW:
            return 'Pending'
        if self.status == Status.CHECK:
            return 'Check'
        if self.status == Status.TESTING:
            return 'Testing'
        if self.status == Status.PARTIAL:
            return 'Partial'
        return self.status

    def suffix(self):
        compiler = self.compiler.replace('-', '_').replace('+', 'x')
        try:
            return getattr(Lang, compiler).suf
        except AttributeError:
            return ''

    def color(self):
        if self.status in [Status.OK, Status.REVIEW]:
            return 'green'
        if self.status == Status.REJECTED:
            return 'yellow'
        if self.status == Status.IGNORED:
            return 'white'
        return 'red'

    def bold(self):
        return self.status == Status.OK


@dataclass(frozen=True)
class Submission(BaseSubmission):
    size: int = field(init=False)  # Not in order

    def __post_init__(self):
        super().__post_init__()
        object.__setattr__(self, 'size', int(self.size_or_user))


@dataclass
class RunComment:
    author: str
    text: str

    def format(self):
        return f'Comment by {self.author}: {self.text.rstrip()}'


@dataclass
class TestInfo:
    number: int
    status: str

    def format(self):
        return f'{self.number} - {self.status}'


class Report:
    def __init__(self, comments, tests):
        self.comments = []
        self.failed_tests = []
        self.total_tests = len(tests)

        for comm_row in comments:
            author_cell, comment, *_ = comm_row.find_all('td')
            author = next(line for line in author_cell.text.splitlines() if line)
            self.comments.append(RunComment(author, comment.text))

        for test in tests:
            test_num, status, *_ = test.find_all('td')
            if status.text != Status.OK:
                self.failed_tests.append(TestInfo(int(test_num.text), status.text))

    def as_comment(self):
        lines = []
        for comm in self.comments:
            lines += comm.format().splitlines()
        if self.failed_tests:
            if self.comments:
                lines.append('')
            lines.append(f'Total tests: {self.total_tests}')
            lines.append('Failed tests:')
            lines += [test.format() for test in self.failed_tests]

        sep_lines = 3
        return '\n'.join('// ' + line for line in lines) + '\n' * sep_lines


class TaskScore:
    _colors = {
        Status.REVIEW: 'green',
        Status.OK: 'green',
        # in standings CHECK has the same class/style as TESTING
        Status.TESTING: 'bright_yellow',
        Status.REJECTED: 'yellow',
        Status.PARTIAL: 'red',
        Status.CHECK_FAILED: 'bright_red',
        Status.DISQUALIFIED: 'white',
    }

    def __init__(self, contest: str, score: Optional[str], status: str):
        self.contest = contest
        self.score = score
        self.status = status

    def bg_color(self):
        if self.status == Status.DISQUALIFIED:
            return 'bright_red'
        return None

    def color(self):
        return self._colors.get(self.status, 'white')

    def bold(self):
        # TESTING is bold for more contrast with REJECTED
        return self.status in [Status.OK, Status.TESTING, Status.CHECK_FAILED, Status.DISQUALIFIED]

    def table_score(self):
        if self.status in [Status.TESTING, Status.REJECTED] and self.score is None:
            return '??'
        return self.score


class TaskInfo:
    def __init__(self, name, contest):
        self.name = name
        self.contest = contest


class StandingsRow:
    def __init__(self, place, user, tasks, solved, score, is_self, contest_id=None):
        self.place = place
        self.user = user
        self.tasks = tasks
        self.solved = solved
        self.score = score
        self.is_self = is_self
        self.contest_id = contest_id

    def color(self):
        return 'white'

    def bold(self):
        return self.is_self


class Standings:
    def __init__(self, tasks, rows, user=None):
        self.tasks = tasks
        self.rows = rows
        self.user = user

        self.contests = [
            contest
            for contest, tasks in groupby(self.tasks, lambda task: task.contest)
        ]

        self.tasks_by_contest = {
            contest: list(tasks)
            for contest, tasks in groupby(self.tasks, lambda task: task.contest)
        }

    def fix_is_self(self, user, contest_id):
        for row in self.rows:
            row.is_self = row.user == user and row.contest_id == contest_id


class Deadlines:
    FORMAT = '%Y/%m/%d %H:%M:%S MSK'
    PLACEHOLDER = '----/--/-- --:--:-- MSK (!)'

    def __init__(self, soft, hard):
        self.soft = soft
        self.hard = hard

    @staticmethod
    def is_close(deadline):
        from kks.util.storage import Config
        if deadline is None:
            return False
        dt = deadline - datetime.now(tz=timezone.utc)
        return dt < timedelta(days=Config().options.deadline_warning_days)

    @staticmethod
    def to_str(deadline):
        if deadline is None:
            return 'No deadline'
        result = deadline.strftime(Deadlines.FORMAT)
        if Deadlines.is_close(deadline):
            result += ' (!)'
        return result

    @staticmethod
    def parse(text, server_tz):
        """Parse datetime string (obtained from a problem page) and convert it to UTC"""
        # YYYY//MM/DD [hh[:mm[:ss]]]
        dt = datetime(*map(int, re.findall(r'\d+', text)))
        return dt.replace(tzinfo=server_tz).astimezone(MSK_TZ)


class ProblemInfo:
    """Subset of task info table used for max score estimation"""
    def __init__(  # TODO use dataclass?
        self,
        full_score: int,
        run_penalty: int, current_penalty: int,
        deadlines: Deadlines
    ):
        self.full_score = full_score
        self.run_penalty = run_penalty
        self.current_penalty = current_penalty
        self.deadlines = deadlines

    def active_deadline(self):
        if self.current_penalty >= self.full_score:
            return self.deadlines.hard
        return self.deadlines.soft or self.deadlines.hard

    def deadline_is_close(self):
        if self.past_deadline():
            return False
        return self.deadlines.is_close(self.active_deadline())

    def past_deadline(self):
        return (
            self.deadlines.hard is not None
            and datetime.now(tz=timezone.utc) > self.deadlines.hard
        )


class ContestInfo:
    def __init__(self, name, first_problem):
        self.name = name
        self.first_problem = first_problem

    def deadline_color(self):
        if self.past_deadline():
            return 'red'
        if self.active_deadline() is None:
            return 'green'
        if self.deadline_is_close():
            return 'bright_yellow'
        return 'yellow'

    def __getattr__(self, name):
        return getattr(self.first_problem, name)


class FullProblem(SummaryProblem):
    keep_info = ['Time limit:', 'Real time limit:', 'Memory limit:']

    @classmethod
    def load(cls, problem, session):
        from bs4 import BeautifulSoup

        page = session.get(problem.href)
        soup = BeautifulSoup(page.content, 'html.parser')
        task_area = soup.find('div', {'id': 'probNavTaskArea'})

        if task_area is not None:
            statement_html = cls.parse_statement(task_area)
            suffix = cls.guess_suffix(task_area)
        else:
            # closed contest, use API as fallback method
            api = session.api()
            prob_id = problem.extract_id()
            statement_html = BeautifulSoup(api.problem_statement(prob_id), 'html.parser')
            if 'Statement is not available' in statement_html.text:
                statement_html = None
            compilers = api.problem_status(prob_id).get('problem', {}).get('compilers', [])
            suffix = cls._lang_suf(compilers[0]) if compilers else None

        input_data, output_data = None, None
        if statement_html is not None:
            input_data, output_data = cls.parse_sample(statement_html)

        return cls(problem, page.url, input_data, output_data, statement_html, suffix)

    def __init__(self, problem, url, input_data, output_data, statement_html, suffix):
        super().__init__(**problem.__dict__)
        self.url = url
        self.input_data = input_data
        self.output_data = output_data
        self._html = statement_html
        self._suffix = suffix

    def suffix(self):
        if self._suffix is not None:
            return self._suffix
        # if no langs are available, guess by problem name
        pref = self.name.split('/', 1)[0]
        if pref == 'asm':
            return '.S'
        return '.c'

    @staticmethod
    def parse_sample(html):
        input_data, output_data = None, None

        input_title = html.find('h4', string='Input')
        if input_title is not None:
            input_data = input_title.find_next('pre').text
            # Add trailing newline, like in vim
            if not input_data.endswith('\n'):
                input_data += '\n'

        output_title = html.find('h4', string='Output')
        if output_title is not None:
            output_data = output_title.find_next('pre').text
            if not output_data.endswith('\n'):
                output_data += '\n'

        return input_data, output_data

    @staticmethod
    def parse_statement(html):
        from bs4 import BeautifulSoup
        from bs4.element import NavigableString

        soup = BeautifulSoup()
        problem_info = html.find('table', {'class': 'line-table-wb'})
        if problem_info is None:
            return None
        next_block = problem_info.find_next('h3', string='Submit a solution')
        if next_block is None:
            next_block = problem_info.find_next('h2')

        statement = soup.new_tag('body')

        info = soup.new_tag('table', border=1)
        info_avail = False
        for row in problem_info.find_all('tr'):
            key, value = row.find_all('td')
            if key.text in FullProblem.keep_info:
                info_avail = True
                info.append(copy(row))
                info.append('\n')

        if info_avail:
            statement.append('\n')
            statement.append(info)
            statement.append('\n')

        statement_avail = False
        curr = problem_info.next_sibling
        while curr is not next_block:  # next_block can be None, it's OK
            if not statement_avail and isinstance(curr, NavigableString) and curr.isspace():
                curr = curr.next_sibling
                continue  # skip leading spacing
            statement_avail = True
            statement.append(copy(curr))
            curr = curr.next_sibling

        if not statement_avail:
            return None

        html = soup.new_tag('html')
        head = soup.new_tag('head')
        head.append(soup.new_tag('meta', charset='utf-8'))
        html.append(head)
        html.append('\n')
        html.append(statement)
        return html

    @staticmethod
    def _lang_suf(lang_id: str):
        try:
            return Lang(int(lang_id)).suf
        except ValueError:
            return None

    @staticmethod
    def guess_suffix(html):
        form = html.find('form')
        if form is None:
            return None
        lang_list = form.find('select', {'name': 'lang_id'})
        if lang_list is None:
            lang_input = form.find('input', {'name': 'lang_id'})
            if lang_input is not None:
                return FullProblem._lang_suf(lang_input['value'])
            return None
        else:
            langs = [opt['value'] for opt in lang_list.find_all('option') if opt.get('value')]
            return FullProblem._lang_suf(langs[0])

    def statement_available(self):
        return self._html is not None

    def html(self):
        if not self.statement_available():
            return 'Statement is not available'
        return str(self._html)

    def markdown(self, width=100):
        if not self.statement_available():
            return 'Statement is not available'
        converter = HTML2Text(bodywidth=width, baseurl=self.url)
        converter.pad_tables = True
        return converter.handle(str(self._html))

    def attachments(self):
        """Returns a dict of attachments in form of {filename: url}"""
        if not self.statement_available():
            return {}
        attachments = {}
        for tag in self._html.find_all(['a', 'img']):
            url = tag['href'] if tag.name == 'a' else tag['src']
            parts = urlsplit(url)
            if parts.netloc != Links.HOST:
                continue
            query = parse_qs(parts.query)
            if 'file' in query:
                attachments[query['file'][0]] = url
        return attachments


def get_contest_id(group_id: str) -> int:
    return CONTEST_ID_BY_GROUP.get(group_id, None)


def get_group_id(contest_id: int) -> str:
    return GROUP_ID_BY_CONTEST.get(contest_id, None)


<<<<<<< HEAD
def contest_root_url(is_judge):
    if is_judge:
        return Links.JUDGE_ROOT
    return Links.WEB_CLIENT_ROOT


def _contest_url_params(auth_data):
    params = {'contest_id': auth_data.contest_id}
    if auth_data.judge:
        params.update({'role': 5})
    return params


def get_contest_url(auth_data):
    root = contest_root_url(auth_data.judge)
    params = _contest_url_params(auth_data)
    return f'{root}?{urlencode(params)}'
=======
@deprecated(replacement=Links.contest_login)
def get_contest_url(auth_data):
    return Links.contest_login(auth_data)
>>>>>>> b51d685c


@deprecated(reason='Use Links.contest_login(include_creds=True) insted.')
def get_contest_url_with_creds(auth_data):
<<<<<<< HEAD
    root = contest_root_url(auth_data.judge)
    params = _contest_url_params(auth_data)
    if auth_data.login is not None and auth_data.password is not None:
        params.update({'login': auth_data.login, 'password': auth_data.password})
    return f'{root}?{urlencode(params)}'
=======
    return Links.contest_login(auth_data, include_creds=True)
>>>>>>> b51d685c


# NOTE all "ejudge_xxx" methods may raise kks.errors.AuthError
# If session was used previously to make a request, and no errors were raised, AuthError will not be raised
def ejudge_summary(session):
    from bs4 import BeautifulSoup

    page = session.get_page(Page.SUMMARY)

    soup = BeautifulSoup(page.content, 'html.parser')

    tasks = soup.find_all('td', class_='b1')

    problems = []
    for problem in chunks(tasks, 6):
        short, name, status, tests_passed, score, _ = problem

        problems.append(Problem(
            short.text,
            name.text,
            name.a['href'],
            status.text if not status.text.isspace() else Status.NOT_SUBMITTED,
            tests_passed.text if not tests_passed.text.isspace() else None,
            score.text if not score.text.isspace() else None
        ))

    return problems


def ejudge_standings(session):
    from bs4 import BeautifulSoup

    page = session.get_page(Page.USER_STANDINGS)
    soup = BeautifulSoup(page.content, 'html.parser')

    title = soup.find(class_='main_phrase').text
    name = title[:title.find('[') - 1]

    table = soup.find('table', class_='standings')
    if table is None:  # contest not started
        return Standings([], [], name)

    rows = table.find_all('tr')

    tasks = [
        TaskInfo(task.text, extract_contest_name(task.text))
        for task in rows[0].find_all(class_='st_prob')
    ]

    # skip table header and stats at the bottom
    rows = rows[1:-3]

    def parse_rows():
        for row in rows:
            cells = row.find_all('td')  # search in html only once
            score_cells = [c for c in cells if 'st_prob' in c['class']]
            user = None
            place = None
            total = None
            score = None
            for c in cells:
                if 'st_team' in c['class']:
                    user = c.text
                if 'st_place' in c['class']:
                    place = c.text
                elif 'st_total' in c['class']:
                    total = c.text
                elif 'st_score' in c['class']:
                    score = c.text

            yield StandingsRow(
                place,
                user,
                [
                    to_task_score(task.contest, cell)
                    for task, cell in zip(tasks, score_cells)
                ],
                int(total),
                int(score),
                name == user
            )

    return Standings(tasks, list(parse_rows()), name)


def extract_contest_name(task_name):
    return task_name.split('-')[0]


def to_task_score(contest, cell):
    score = cell.text
    if not score or score.isspace():
        score = None

    status = Status.REVIEW if 'cell_attr_pr' in cell['class'] \
        else Status.REJECTED if 'cell_attr_rj' in cell['class'] \
        else Status.TESTING if 'cell_attr_tr' in cell['class'] \
        else Status.CHECK_FAILED if 'cell_attr_cf' in cell['class'] \
        else Status.DISQUALIFIED if 'cell_attr_dq' in cell['class'] \
        else Status.PARTIAL if score == '0' \
        else Status.OK if score is not None \
        else Status.NOT_SUBMITTED

    return TaskScore(contest, score, status)


def ejudge_submissions(session):
    from bs4 import BeautifulSoup

    page = session.get_page(Page.SUBMISSIONS, params={'all_runs': 1})

    soup = BeautifulSoup(page.content, 'html.parser')

    sub_table = soup.find('table', {'class': 'table'})
    if sub_table is None:
        return []
    with Cache('problem_info', compress=True, version=PROBLEM_INFO_VERSION).load() as cache:
        server_tz = get_server_tz(cache, session)
    submissions = [Submission.parse(row, server_tz) for row in sub_table.find_all('tr')[1:]]
    submissions.sort(key=lambda x: x.problem)
    return {
        problem: list(subs) for problem, subs in groupby(submissions, lambda x: x.problem)
    }


def ejudge_report(session, link):
    from bs4 import BeautifulSoup

    # NOTE also works in privileged mode. Comments are parsed correctly, but test info is broken
    page = session.get(link)
    soup = BeautifulSoup(page.content, 'html.parser')
    message_table = soup.find('table', {'class': 'message-table'})
    if message_table is not None:
        comments = message_table.find_all('tr')[1:]
    else:
        comments = []
    tests = soup.find('table', {'class': 'table'}).find_all('tr')[1:]
    return Report(comments, tests)


def ejudge_timezone(session):
    from bs4 import BeautifulSoup

    page = session.get_page(Page.MAIN_PAGE)
    soup = BeautifulSoup(page.content, 'html.parser')
    if session.judge:
        table = soup.find('table')
    else:
        table = soup.find('table', {'class': 'info-table-line'})
    if table is None:
        raise ParseError('Cannot parse server time')
    offset_hours = None
    for row in table.find_all('tr'):
        cells = row.find_all('td')
        if len(cells) < 2:
            continue
        key, value, *_ = cells
        if 'Server time' in key.text:
            server_time = datetime.strptime(value.text, TIME_FORMAT)
            utc_time = datetime.utcnow()
            offset_hours = round((server_time - utc_time).total_seconds() / 3600)
            break
    if offset_hours is None:
        raise ParseError('Cannot parse server time')
    return timezone(timedelta(hours=offset_hours))


def get_contest_deadlines(session, summary, no_cache):
    names = [problem.short_name for problem in summary]

    contest_names = []
    first_problems = []
    for contest, problems in groupby(summary, lambda problem: problem.contest()):
        contest_names.append(contest)
        first_problems.append(next(problems).short_name)

    with Cache('problem_info', compress=True, version=PROBLEM_INFO_VERSION).load() as cache:
        if no_cache:
            for problem in summary:
                cache.erase(CacheKeys.deadline(problem.contest()))
            cache.erase(CacheKeys.server_tz)

        problems = update_cached_problems(
            cache, names, session, problems=first_problems, summary=summary
        )

    return [ContestInfo(name, problem) for name, problem in zip(contest_names, problems)]


def update_cached_problems(cache, names, session, problems=None, summary=None):
    # names - latest list of problem names
    # problems - names of problems to be updated

    def cached_problem(problem):
        return BaseProblem(problem.short_name, problem.href)

    problem_list = cache.get(CacheKeys.problem_links, [])  # we can avoid loading summary
    if len(problem_list) != len(names) or \
            any(problem.short_name != name for problem, name in zip(problem_list, names)):
        problem_list = summary or ejudge_summary(session)
        problem_list = [cached_problem(p) for p in problem_list]
        cache.set(CacheKeys.problem_links, problem_list)

    if problems is not None:
        problem_list = [problem for problem in problem_list if problem.short_name in problems]

    with tqdm(total=len(problem_list), leave=False) as pbar:
        def with_progress(func, *args, **kwargs):
            result = func(*args, **kwargs)
            pbar.update(1)
            return result

        return [
            with_progress(get_problem_info, problem, cache, session) for problem in problem_list
        ]


def get_problem_info(problem, cache, session):
    from bs4 import BeautifulSoup

    # NOTE penalties are assumed to be the same for all tasks in a contest, it may be wrong

    full_scores = cache.get(CacheKeys.full_scores, {})
    run_penalties = cache.get(CacheKeys.run_penalties, {})

    full_score = full_scores.get(problem.short_name)
    run_penalty = run_penalties.get(problem.short_name)

    penalty_key = CacheKeys.penalty(problem.contest())
    current_penalty = cache.get(penalty_key)

    deadline_key = CacheKeys.deadline(problem.contest())
    deadlines = cache.get(deadline_key)

    # new problem or need to update penalty
    need_loading = any(
        field is None for field in [full_score, run_penalty, current_penalty, deadlines]
    )

    if not need_loading:
        return ProblemInfo(full_score, run_penalty, current_penalty, deadlines)

    def update_cache(full_score, run_penalty, current_penalty, deadlines):
        result = ProblemInfo(full_score, run_penalty, current_penalty, deadlines)
        full_scores[problem.short_name] = full_score
        run_penalties[problem.short_name] = run_penalty
        cache.set(CacheKeys.full_scores, full_scores)
        cache.set(CacheKeys.run_penalties, run_penalties)

        # kr tasks don't have soft deadlines, so their data should not expire
        if result.past_deadline() or problem.contest().startswith('kr'):
            expiration = None
        else:
            if deadlines.soft is not None:
                expiration = deadlines.soft
            else:
                expiration = timedelta(days=4, hours=23, minutes=55)

        cache.set(penalty_key, current_penalty, expiration)
        # deadlines may be shifted or there may (?) be multiple soft deadlines, so they should expire too
        cache.set(deadline_key, deadlines, expiration)

        return result

    page = session.get(problem.href)
    soup = BeautifulSoup(page.content, 'html.parser')
    task_area = soup.find('div', {'id': 'probNavTaskArea'})  # will be None for a closed contest
    problem_info = None
    if task_area is not None:
        # if problem_info is None, we assume the problem is past the deadline
        problem_info = task_area.find('table', {'class': 'line-table-wb'})

    full_score = 0
    run_penalty = 0  # may be incorrect for kr
    current_penalty = 0
    deadlines = Deadlines(None, None)
    alt_soft_deadline = None
    full_score_found = False

    if problem_info is None:
        deadlines.hard = datetime.fromtimestamp(0, tz=timezone.utc)
    else:
        for row in problem_info.find_all('tr'):
            key, value = row.find_all('td')
            if key.text == 'Full score:':
                full_score = int(value.text)
                full_score_found = True
            elif key.text == 'Run penalty:':
                run_penalty = int(value.text)
            elif key.text == 'Current penalty:':
                current_penalty = int(value.text)
            elif key.text == 'Next soft deadline:':
                deadlines.soft = Deadlines.parse(value.text, get_server_tz(cache, session))
            elif key.text == 'Date penalty formula:':
                deadline, dp_value = value.text.rsplit(' ', 1)
                if dp_value.isdigit():
                    # If fixed formula is used, "next soft deadline" is not rendered (ejudge 3.9.1)
                    alt_soft_deadline = Deadlines.parse(deadline, get_server_tz(cache, session))
            elif key.text == 'Deadline:':
                deadlines.hard = Deadlines.parse(value.text, get_server_tz(cache, session))
        if deadlines.soft is None:
            deadlines.soft = alt_soft_deadline

    if not full_score_found:
        # problems past deadline, something else?
        try:
            problem_status = session.api().problem_status(problem.extract_id()).get('problem', {})
        except APIError as e:
            click.secho(f'Cannot get problem info ({problem.short_name}): {e}', err=True)
            problem_status = {}
        # NOTE for running / testing kr contests full_score == 1
        full_score = problem_status.get('full_score', 0)
        run_penalty = problem_status.get('run_penalty', 0)
        # API never tells the deadlines and current penalty

    return update_cache(full_score, run_penalty, current_penalty, deadlines)


def get_server_tz(cache, session):
    tz = cache.get(CacheKeys.server_tz, None)
    if tz is None:
        tz = ejudge_timezone(session)
        cache.set(CacheKeys.server_tz, tz, expiration=timedelta(days=7))
    return tz


def chunks(iterable, chunk_size):
    for i in range(0, len(iterable), chunk_size):
        yield iterable[i:i + chunk_size]<|MERGE_RESOLUTION|>--- conflicted
+++ resolved
@@ -4,11 +4,7 @@
 from datetime import datetime, timedelta, timezone
 from itertools import groupby
 from typing import Optional
-<<<<<<< HEAD
-from urllib.parse import parse_qs, urlencode, urlsplit
-=======
 from urllib.parse import parse_qs, urlsplit
->>>>>>> b51d685c
 
 # import requests  # we use lazy imports to improve load time for local commands
 # from bs4 import BeautifulSoup
@@ -48,54 +44,6 @@
 MSK_TZ = timezone(timedelta(hours=3))
 
 
-<<<<<<< HEAD
-class Links:
-    SCHEME = environ.get('KKS_CUSTOM_SCHEME', 'https')
-    DOMAIN = environ.get('KKS_CUSTOM_DOMAIN', 'caos.myltsev.ru')
-    CGI_BIN = f'{SCHEME}://{DOMAIN}/cgi-bin'
-    WEB_CLIENT_ROOT = f'{CGI_BIN}/new-client'
-    JUDGE_ROOT = f'{CGI_BIN}/new-judge'
-
-
-class Page(Enum):
-    # Values of NEW_SRV_ACTION_* in include/ejudge/new_server_proto.h
-    MAIN_PAGE = 2
-    VIEW_SOURCE = 36
-    SEND_COMMENT = 64
-    SET_RUN_STATUS = 67
-
-    REJUDGE_DISPLAYED_CONFIRM = 70
-    # No links from other pages. Legacy endpoints, replaced by EDIT_RUN?
-    # there are more CHANGE_* actions (user/problem/flags...)
-    CHANGE_RUN_PROB_ID = 77
-    CHANGE_RUN_LANGUAGE = 79
-    CHANGE_RUN_SCORE = 88  # Changes score in VIEW_SOURCE, but not in standings or main page
-    CHANGE_RUN_SCORE_ADJ = 89
-    REJUDGE_PROBLEM_CONFIRM = 95
-
-    DOWNLOAD_SOURCE = 91
-    USER_STANDINGS = 94
-    # Bulk rejudge requires some capability from MASTER_SET (REJUDGE_RUN?). TODO check
-    REJUDGE_DISPLAYED = 102
-    REJUDGE_PROBLEM = 104  # Not implemented (yet?)
-    SUMMARY = 137
-    SUBMISSIONS = 140
-    SUBMIT_CLAR = 141
-    CLARS = 142
-    SETTINGS = 143
-    DOWNLOAD_ARCHIVE_FORM = 148
-    DOWNLOAD_ARCHIVE = 149
-    IGNORE_WITH_COMMENT = 233
-    OK_WITH_COMMENT = 237
-    REJECT_WITH_COMMENT = 238
-    SUMMON_WITH_COMMENT = 239
-    EDIT_RUN_FORM = 267  # Shows the form with run details. Requires EDIT_RUN capability.
-    EDIT_RUN = 268  # Actual "edit" action.
-    USERS_AJAX = 278
-
-
-=======
->>>>>>> b51d685c
 class Status:
     """Text-only statuses."""
 
@@ -113,54 +61,6 @@
     NOT_SUBMITTED = 'Not submitted'
 
 
-<<<<<<< HEAD
-class Lang(Enum):
-    def __new__(cls, value, suf, realname=None):
-        obj = object.__new__(cls)
-        obj._value_ = value
-        obj.realname = realname
-        obj.suf = suf
-        return obj
-
-    @property
-    def name(self):
-        if self.realname is not None:
-            return self.realname
-        return self._name_
-
-    # NOTE compiler ids may change
-    gcc = (2, '.c')
-    gxx = (3, '.cpp', 'g++')
-    python = (13, '.py')
-    perl = (14, '.pl')
-    ruby = (21, '.rb')
-    python3 = (23, '.py')
-    make = (25, '.tar')
-    gcc_vg = (28, '.c', 'gcc-vg')
-    gxx_vg = (29, '.cpp', 'g++-vg')
-    clang = (51, '.c')
-    clangxx = (52, '.cpp', 'clang++')
-    make_vg = (54, '.tar', 'make-vg')
-    gcc_32 = (57, '.c', 'gcc-32')
-    clang_32 = (61, '.c', 'clang-32')
-    clangxx_32 = (62, '.cpp', 'clang++-32')
-    gas_32 = (66, '.S', 'gas-32')
-    gas = (67, '.S')
-    rust = (70, '.rs')
-    gas_aarch64 = (101, '.S', 'gas-aarch64')
-    gas_armv7l = (102, '.S', 'gas-armv7l')
-
-
-@dataclass
-class AuthData:
-    login: str
-    password: Optional[str]
-    contest_id: int
-    judge: bool
-
-
-=======
->>>>>>> b51d685c
 class BaseProblem:
     def __init__(self, short_name, href):
         self.short_name = short_name
@@ -808,42 +708,19 @@
     return GROUP_ID_BY_CONTEST.get(contest_id, None)
 
 
-<<<<<<< HEAD
+@deprecated(replacement=Links.contest_root)
 def contest_root_url(is_judge):
-    if is_judge:
-        return Links.JUDGE_ROOT
-    return Links.WEB_CLIENT_ROOT
-
-
-def _contest_url_params(auth_data):
-    params = {'contest_id': auth_data.contest_id}
-    if auth_data.judge:
-        params.update({'role': 5})
-    return params
-
-
-def get_contest_url(auth_data):
-    root = contest_root_url(auth_data.judge)
-    params = _contest_url_params(auth_data)
-    return f'{root}?{urlencode(params)}'
-=======
+    return Links.contest_root(judge=is_judge)
+
+
 @deprecated(replacement=Links.contest_login)
 def get_contest_url(auth_data):
     return Links.contest_login(auth_data)
->>>>>>> b51d685c
 
 
 @deprecated(reason='Use Links.contest_login(include_creds=True) insted.')
 def get_contest_url_with_creds(auth_data):
-<<<<<<< HEAD
-    root = contest_root_url(auth_data.judge)
-    params = _contest_url_params(auth_data)
-    if auth_data.login is not None and auth_data.password is not None:
-        params.update({'login': auth_data.login, 'password': auth_data.password})
-    return f'{root}?{urlencode(params)}'
-=======
     return Links.contest_login(auth_data, include_creds=True)
->>>>>>> b51d685c
 
 
 # NOTE all "ejudge_xxx" methods may raise kks.errors.AuthError
