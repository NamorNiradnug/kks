--- conflicted
+++ resolved
@@ -13,11 +13,7 @@
 import click
 from tqdm import tqdm
 
-<<<<<<< HEAD
 from kks.errors import APIError, EjudgeError, ParseError
-=======
-from kks.errors import APIError, ParseError
->>>>>>> 30c1dd3d
 from kks.util.h2t import HTML2Text
 from kks.util.storage import PickleStorage
 
@@ -45,10 +41,7 @@
     HOST = 'caos.myltsev.ru'
     CGI_BIN = f'https://{HOST}/cgi-bin'
     WEB_CLIENT_ROOT = f'{CGI_BIN}/new-client'
-<<<<<<< HEAD
     JUDGE_ROOT = f'{CGI_BIN}/new-judge'
-=======
->>>>>>> 30c1dd3d
 
 
 class Page(Enum):
@@ -155,10 +148,6 @@
         return f'dl_{contest}'
 
 
-<<<<<<< HEAD
-def _skip_field():
-    return field(init=False, repr=False, compare=False, metadata={'skip': True})
-=======
 def _skip_field(parser=None):
     meta = {'skip': True}
     if parser is not None:
@@ -211,49 +200,24 @@
     def submission_report(cell):
         report_link = cell.find('a')
         return report_link['href'] if report_link is not None else None
->>>>>>> 30c1dd3d
 
 
 @dataclass(frozen=True)
 class Submission:
-<<<<<<< HEAD
-    id: int = field(metadata={'mapper': '_parse_id'})
-    time: datetime = field(metadata={'mapper': '_parse_time'})  # parsing of new fields may be unstable
-    user: str
+    id: int = _parse_field(_CellParsers.submission_id)
+    # parsing of new fields may be unstable
+    time: datetime = _parse_field(_CellParsers.submission_time)
+    user: str  # TODO!! split (size: int for unprivileged users)
     problem: str
     compiler: str
     status: str
-    tests_passed: Optional[int] = field(metadata={'mapper': '_parse_tests'})
-    score: Optional[int] = field(metadata={'mapper': '_parse_score'})
-    source: str = field(metadata={'mapper': '_parse_source_link'})
-    report: Optional[str] = field(metadata={'mapper': '_parse_report_link'})
+    tests_passed: Optional[int] = _parse_field(_CellParsers.submission_tests)
+    score: Optional[int] = _parse_field(_CellParsers.submission_score)
+    source: str = _parse_field(_CellParsers.submission_source)
+    report: Optional[str] = _parse_field(_CellParsers.submission_report)
 
     @classmethod
     def parse(cls, row, server_tz=timezone.utc):
-
-        def parse_field(field, cell):
-            meta = field.metadata
-            if not meta:
-                # NOTE will not work with Optional types
-                return field.type(cell.text)
-            if meta.get('skip'):
-                return None
-            return getattr(cls, meta['mapper'])(cell)
-=======
-    id: int = _parse_field(_CellParsers.submission_id)
-    # `_skip_field`s are unused, also parsing of these fields may be unstable
-    time: datetime = _skip_field(parser=_CellParsers.submission_time)
-    size: int = _skip_field()
-    problem: str
-    compiler: str
-    status: str
-    tests_passed: Optional[int] = _skip_field(parser=_CellParsers.submission_tests)
-    score: Optional[int] = _skip_field(parser=_CellParsers.submission_score)
-    source: str = _parse_field(_CellParsers.submission_source)
-    report: Optional[str] = _parse_field(_CellParsers.submission_report)
-
-    @classmethod
-    def parse(cls, row):
 
         def parse_field(field, cell):
             # this function is  never called on `_skip_field`s
@@ -262,56 +226,14 @@
                 # NOTE will not work with Optional types
                 return field.type(cell.text)
             return parser(cell)
->>>>>>> 30c1dd3d
 
         cells = row.find_all('td')
         data = {
             field.name: parse_field(field, cell)
             for field, cell in zip(fields(cls), cells) if field.init
         }
-<<<<<<< HEAD
         data['time'] = data['time'].replace(tzinfo=server_tz).astimezone(MSK_TZ)
         return cls(**data)
-
-    @staticmethod
-    def _parse_id(cell):
-        return int(cell.text.rstrip('#'))
-
-    @staticmethod
-    def _parse_time(cell):
-        return datetime.strptime(cell.text, TIME_FORMAT)
-
-    @staticmethod
-    def _parse_optional_field(cell) -> Optional[str]:
-        text = cell.text.strip()
-        if text and text != 'N/A':
-            return text
-        return None
-
-    @staticmethod
-    def _parse_tests(cell):
-        value = Submission._parse_optional_field(cell)
-        return int(value) if value is not None else None
-
-    @staticmethod
-    def _parse_score(cell):
-        value = Submission._parse_optional_field(cell)
-        if value is None:
-            return None
-        return int(re.sub(r'=.*', '', value))  # score may include penalty
-
-    @staticmethod
-    def _parse_source_link(cell):
-        source_link = cell.find('a')['href']
-        return source_link.replace(f'action={Page.VIEW_SOURCE.value}', f'action={Page.DOWNLOAD_SOURCE.value}')
-
-    @staticmethod
-    def _parse_report_link(cell):
-        report_link = cell.find('a')
-        return report_link['href'] if report_link is not None else None
-=======
-        return cls(**data)
->>>>>>> 30c1dd3d
 
     def short_status(self):
         if self.status == Status.REVIEW:
@@ -834,13 +756,9 @@
     sub_table = soup.find('table', {'class': 'table'})
     if sub_table is None:
         return []
-<<<<<<< HEAD
     with Cache('problem_info', compress=True, version=PROBLEM_INFO_VERSION).load() as cache:
         server_tz = get_server_tz(cache, session)
     submissions = [Submission.parse(row, server_tz) for row in sub_table.find_all('tr')[1:]]
-=======
-    submissions = [Submission.parse(row) for row in sub_table.find_all('tr')[1:]]
->>>>>>> 30c1dd3d
     submissions.sort(key=lambda x: x.problem)
     return {
         problem: list(subs) for problem, subs in groupby(submissions, lambda x: x.problem)
@@ -866,14 +784,10 @@
 
     page = session.get_page(Page.MAIN_PAGE)
     soup = BeautifulSoup(page.content, 'html.parser')
-<<<<<<< HEAD
     if session.judge:
         table = soup.find('table')
     else:
         table = soup.find('table', {'class': 'info-table-line'})
-=======
-    table = soup.find('table', {'class': 'info-table-line'})
->>>>>>> 30c1dd3d
     if table is None:
         raise ParseError('Cannot parse server time')
     offset_hours = None
@@ -892,7 +806,6 @@
     return timezone(timedelta(hours=offset_hours))
 
 
-<<<<<<< HEAD
 def ejudge_submissions_judge(session, filter_=None, first_run=None, last_run=None):
     """Parses (filtered) submissions table.
 
@@ -958,8 +871,6 @@
     return [Submission.parse(row, server_tz) for row in sub_table.find_all('tr')[1:]]
 
 
-=======
->>>>>>> 30c1dd3d
 def get_contest_deadlines(session, summary, no_cache):
     from kks.util.storage import Cache
 
